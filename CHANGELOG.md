--- conflicted
+++ resolved
@@ -5,6 +5,7 @@
 ## [Unreleased]
 
 - Fixed internal error when creating a checkout with a voucher code - #4292 by @NyanKiyoshi
+- Add filter tab name as required - #4269 by @benekex2
 
 ## 2.7.0
 
@@ -39,12 +40,6 @@
 - Unify search API - #4200 by @dominik-zeglen
 - Default default PAGINATE_BY - #4238 by @dominik-zeglen
 - Create generic filtering interface - #4221 by @dominik-zeglen
-<<<<<<< HEAD
-- API checkout payment can fail without creating an order and deleting checkout - #4154 by @NyanKiyoshi
-- Payment gateways are now optionally receiving the `order_id` field from the `PaymentData` object. Thus should not rely on that information. - #4154 by @NyanKiyoshi
-- Add order filtering - #4237 by @dominik-zeglen
-- Add filter tab name as required - #4269 by @benekex2
-=======
 - Add default state to rich text editor = #4281 by @dominik-zeglen
 - Fix translation discard button - #4109 by @benekex2
 - Fix draftail options and icons - #4132 by @benekex2
@@ -73,7 +68,7 @@
 - Fix margin calculations when product/variant price is set to zero - #4170 by @MahmoudRizk
 - Fix applying discounts in checkout's subtotal calculation in API - #4192 by @maarcingebala
 - Fix GATEWAYS_ENUM to always contain all implemented payment gateways - #4108 by @koradon
->>>>>>> 1ad9c60c
+
 
 ## 2.6.0
 
