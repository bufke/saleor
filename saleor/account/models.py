--- conflicted
+++ resolved
@@ -179,67 +179,6 @@
         return super().has_perm(perm_value, obj)
 
 
-<<<<<<< HEAD
-=======
-class ServiceAccount(ModelWithMetadata):
-    name = models.CharField(max_length=60)
-    created = models.DateTimeField(auto_now_add=True)
-    is_active = models.BooleanField(default=True)
-    permissions = models.ManyToManyField(
-        Permission,
-        blank=True,
-        help_text="Specific permissions for this service.",
-        related_name="service_set",
-        related_query_name="service",
-    )
-
-    class Meta:
-        ordering = ("name", "pk")
-        permissions = (
-            (
-                AccountPermissions.MANAGE_SERVICE_ACCOUNTS.codename,
-                "Manage service account",
-            ),
-        )
-
-    def _get_permissions(self) -> Set[str]:
-        """Return the permissions of the service."""
-        if not self.is_active:
-            return set()
-        perm_cache_name = "_service_perm_cache"
-        if not hasattr(self, perm_cache_name):
-            perms = self.permissions.all()
-            perms = perms.values_list("content_type__app_label", "codename").order_by()
-            setattr(self, perm_cache_name, {f"{ct}.{name}" for ct, name in perms})
-        return getattr(self, perm_cache_name)
-
-    def has_perms(self, perm_list):
-        """Return True if the service has each of the specified permissions."""
-        if not self.is_active:
-            return False
-
-        wanted_perms = {perm.value for perm in perm_list}
-        actual_perms = self._get_permissions()
-
-        return (wanted_perms & actual_perms) == wanted_perms
-
-    def has_perm(self, perm):
-        """Return True if the service has the specified permission."""
-        if not self.is_active:
-            return False
-
-        return perm.value in self._get_permissions()
-
-
-class ServiceAccountToken(models.Model):
-    service_account = models.ForeignKey(
-        ServiceAccount, on_delete=models.CASCADE, related_name="tokens"
-    )
-    name = models.CharField(blank=True, default="", max_length=128)
-    auth_token = models.CharField(default=generate_token, unique=True, max_length=30)
-
-
->>>>>>> cae645f6
 class CustomerNote(models.Model):
     user = models.ForeignKey(
         settings.AUTH_USER_MODEL, blank=True, null=True, on_delete=models.SET_NULL
