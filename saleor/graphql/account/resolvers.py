from itertools import chain
from typing import Optional

import graphene
import graphene_django_optimizer as gql_optimizer
from django.contrib.auth import models as auth_models
from graphql_jwt.exceptions import PermissionDenied
from i18naddress import get_validation_rules

from ...account import models
from ...core.permissions import AccountPermissions
from ...payment import gateway
from ...payment.utils import fetch_customer_id
<<<<<<< HEAD
from ..utils import filter_by_query_param, get_user_or_service_account_from_context
=======
from ..utils import (
    filter_by_query_param,
    format_permissions_for_display,
    get_user_or_service_account_from_context,
    sort_queryset,
)
from .sorters import (
    PermissionGroupSortingInput,
    ServiceAccountSortField,
    UserSortField,
    UserSortingInput,
)
>>>>>>> 08d42321
from .types import AddressValidationData, ChoiceValue
from .utils import (
    get_allowed_fields_camel_case,
    get_required_fields_camel_case,
    get_user_permissions,
)

USER_SEARCH_FIELDS = (
    "email",
    "first_name",
    "last_name",
    "default_shipping_address__first_name",
    "default_shipping_address__last_name",
    "default_shipping_address__city",
    "default_shipping_address__country",
)


def resolve_customers(info, query, **_kwargs):
    qs = models.User.objects.customers()
    qs = filter_by_query_param(
        queryset=qs, query=query, search_fields=USER_SEARCH_FIELDS
    )
    qs = qs.distinct()
    return gql_optimizer.query(qs, info)


def resolve_permission_groups(info, **_kwargs):
    qs = auth_models.Group.objects.all()
    return gql_optimizer.query(qs, info)


def resolve_staff_users(info, query, **_kwargs):
    qs = models.User.objects.staff()
    qs = filter_by_query_param(
        queryset=qs, query=query, search_fields=USER_SEARCH_FIELDS
    )
    qs = qs.distinct()
    return gql_optimizer.query(qs, info)


def resolve_user(info, id):
    requester = get_user_or_service_account_from_context(info.context)
    if requester:
        _model, user_pk = graphene.Node.from_global_id(id)
        if requester.has_perms(
            [AccountPermissions.MANAGE_STAFF, AccountPermissions.MANAGE_USERS]
        ):
            return models.User.objects.filter(pk=user_pk).first()
        if requester.has_perm(AccountPermissions.MANAGE_STAFF):
            return models.User.objects.staff().filter(pk=user_pk).first()
        if requester.has_perm(AccountPermissions.MANAGE_USERS):
            return models.User.objects.customers().filter(pk=user_pk).first()
    return PermissionDenied()


def resolve_service_accounts(info, **_kwargs):
    qs = models.ServiceAccount.objects.all()
    return gql_optimizer.query(qs, info)


def resolve_address_validation_rules(
    info,
    country_code: str,
    country_area: Optional[str],
    city: Optional[str],
    city_area: Optional[str],
):

    params = {
        "country_code": country_code,
        "country_area": country_area,
        "city": city,
        "city_area": city_area,
    }
    rules = get_validation_rules(params)
    return AddressValidationData(
        country_code=rules.country_code,
        country_name=rules.country_name,
        address_format=rules.address_format,
        address_latin_format=rules.address_latin_format,
        allowed_fields=get_allowed_fields_camel_case(rules.allowed_fields),
        required_fields=get_required_fields_camel_case(rules.required_fields),
        upper_fields=rules.upper_fields,
        country_area_type=rules.country_area_type,
        country_area_choices=[
            ChoiceValue(area[0], area[1]) for area in rules.country_area_choices
        ],
        city_type=rules.city_type,
        city_choices=[ChoiceValue(area[0], area[1]) for area in rules.city_choices],
        city_area_type=rules.city_type,
        city_area_choices=[
            ChoiceValue(area[0], area[1]) for area in rules.city_area_choices
        ],
        postal_code_type=rules.postal_code_type,
        postal_code_matchers=[
            compiled.pattern for compiled in rules.postal_code_matchers
        ],
        postal_code_examples=rules.postal_code_examples,
        postal_code_prefix=rules.postal_code_prefix,
    )


def resolve_payment_sources(user: models.User):
    stored_customer_accounts = (
        (gtw["name"], fetch_customer_id(user, gtw["name"]))
        for gtw in gateway.list_gateways()
    )
    return list(
        chain(
            *[
                prepare_graphql_payment_sources_type(
                    gateway.list_payment_sources(gtw, customer_id)
                )
                for gtw, customer_id in stored_customer_accounts
                if customer_id is not None
            ]
        )
    )


def prepare_graphql_payment_sources_type(payment_sources):
    sources = []
    for src in payment_sources:
        sources.append(
            {
                "gateway": src.gateway,
                "credit_card_info": {
                    "last_digits": src.credit_card_info.last_4,
                    "exp_year": src.credit_card_info.exp_year,
                    "exp_month": src.credit_card_info.exp_month,
                    "brand": "",
                    "first_digits": "",
                },
            }
        )
    return sources


def resolve_address(info, id):
    user = info.context.user
    service_account = info.context.service_account
    _model, address_pk = graphene.Node.from_global_id(id)
    if service_account and service_account.has_perm(AccountPermissions.MANAGE_USERS):
        return models.Address.objects.filter(pk=address_pk).first()
    if user and not user.is_anonymous:
        return user.addresses.filter(id=address_pk).first()
    return PermissionDenied()


def resolve_permissions(root: models.User):
    permissions = get_user_permissions(root)
    permissions = permissions.prefetch_related("content_type").order_by("codename")
    return format_permissions_for_display(permissions)<|MERGE_RESOLUTION|>--- conflicted
+++ resolved
@@ -11,22 +11,11 @@
 from ...core.permissions import AccountPermissions
 from ...payment import gateway
 from ...payment.utils import fetch_customer_id
-<<<<<<< HEAD
-from ..utils import filter_by_query_param, get_user_or_service_account_from_context
-=======
 from ..utils import (
     filter_by_query_param,
     format_permissions_for_display,
     get_user_or_service_account_from_context,
-    sort_queryset,
 )
-from .sorters import (
-    PermissionGroupSortingInput,
-    ServiceAccountSortField,
-    UserSortField,
-    UserSortingInput,
-)
->>>>>>> 08d42321
 from .types import AddressValidationData, ChoiceValue
 from .utils import (
     get_allowed_fields_camel_case,
