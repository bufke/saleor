--- conflicted
+++ resolved
@@ -5,12 +5,8 @@
 from ..enums import (
     AccountErrorCode,
     CheckoutErrorCode,
-<<<<<<< HEAD
     CsvErrorCode,
-    ExtensionsErrorCode,
-=======
     DiscountErrorCode,
->>>>>>> 21af4558
     GiftCardErrorCode,
     MenuErrorCode,
     MetadataErrorCode,
