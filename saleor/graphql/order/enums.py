import graphene

from ...graphql.core.enums import to_enum
from ...order import OrderEvents, OrderEventsEmails

OrderEventsEnum = to_enum(OrderEvents)
OrderEventsEmailsEnum = to_enum(OrderEventsEmails)


class OrderStatusFilter(graphene.Enum):
<<<<<<< HEAD
    UNFULFILLED = 'unfulfilled'
    PARTIALLY_FULFILLED = 'partially fulfilled'
    FULFILLED = 'fulfilled'
    CANCELED = 'canceled'
    READY_TO_FULFILL = 'ready_to_fulfill'
    READY_TO_CAPTURE = 'ready_to_capture'
=======
    READY_TO_FULFILL = "ready_to_fulfill"
    READY_TO_CAPTURE = "ready_to_capture"
    UNFULFILLED = "unfulfilled"
    PARTIALLY_FULFILLED = "partially fulfilled"
    FULFILLED = "fulfilled"
    CANCELED = "canceled"
>>>>>>> de5784be
<|MERGE_RESOLUTION|>--- conflicted
+++ resolved
@@ -8,18 +8,9 @@
 
 
 class OrderStatusFilter(graphene.Enum):
-<<<<<<< HEAD
-    UNFULFILLED = 'unfulfilled'
-    PARTIALLY_FULFILLED = 'partially fulfilled'
-    FULFILLED = 'fulfilled'
-    CANCELED = 'canceled'
-    READY_TO_FULFILL = 'ready_to_fulfill'
-    READY_TO_CAPTURE = 'ready_to_capture'
-=======
     READY_TO_FULFILL = "ready_to_fulfill"
     READY_TO_CAPTURE = "ready_to_capture"
     UNFULFILLED = "unfulfilled"
     PARTIALLY_FULFILLED = "partially fulfilled"
     FULFILLED = "fulfilled"
-    CANCELED = "canceled"
->>>>>>> de5784be
+    CANCELED = "canceled"