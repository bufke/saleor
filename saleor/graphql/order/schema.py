import graphene

from ...core.permissions import OrderPermissions
from ..core.enums import ReportingPeriod
from ..core.fields import FilterInputConnectionField, PrefetchingConnectionField
from ..core.types import FilterInputObjectType, TaxedMoney
from ..decorators import permission_required
from .bulk_mutations.draft_orders import DraftOrderBulkDelete, DraftOrderLinesBulkDelete
from .bulk_mutations.orders import OrderBulkCancel
from .enums import OrderStatusFilter
from .filters import DraftOrderFilter, OrderFilter
from .mutations.draft_orders import (
    DraftOrderComplete,
    DraftOrderCreate,
    DraftOrderDelete,
    DraftOrderLineDelete,
    DraftOrderLinesCreate,
    DraftOrderLineUpdate,
    DraftOrderUpdate,
)
from .mutations.fulfillments import (
    FulfillmentCancel,
    FulfillmentClearMeta,
    FulfillmentClearPrivateMeta,
    FulfillmentCreate,
    FulfillmentUpdateMeta,
    FulfillmentUpdatePrivateMeta,
    FulfillmentUpdateTracking,
)
from .mutations.orders import (
    CreateInvoice,
    DeleteInvoice,
    OrderAddNote,
    OrderCancel,
    OrderCapture,
    OrderClearMeta,
    OrderClearPrivateMeta,
    OrderMarkAsPaid,
    OrderRefund,
    OrderUpdate,
    OrderUpdateMeta,
    OrderUpdatePrivateMeta,
    OrderUpdateShipping,
    OrderVoid,
    RequestDeleteInvoice,
    RequestInvoice,
    UpdateInvoice,
)
from .resolvers import (
    resolve_draft_orders,
    resolve_homepage_events,
    resolve_order,
    resolve_order_by_token,
    resolve_orders,
    resolve_orders_total,
)
from .sorters import OrderSortingInput
from .types import Order, OrderEvent


class OrderFilterInput(FilterInputObjectType):
    class Meta:
        filterset_class = OrderFilter


class OrderDraftFilterInput(FilterInputObjectType):
    class Meta:
        filterset_class = DraftOrderFilter


class OrderQueries(graphene.ObjectType):
    homepage_events = PrefetchingConnectionField(
        OrderEvent,
        description=(
            "List of activity events to display on "
            "homepage (at the moment it only contains order-events)."
        ),
    )
    order = graphene.Field(
        Order,
        description="Look up an order by ID.",
        id=graphene.Argument(graphene.ID, description="ID of an order.", required=True),
    )
    orders = FilterInputConnectionField(
        Order,
        sort_by=OrderSortingInput(description="Sort orders."),
        filter=OrderFilterInput(description="Filtering options for orders."),
        created=graphene.Argument(
            ReportingPeriod,
            description=(
                "Filter orders from a selected timespan. "
                "DEPRECATED: Will be removed in Saleor 2.11, "
                "use the `filter` field instead."
            ),
        ),
        status=graphene.Argument(
            OrderStatusFilter,
            description=(
                "Filter order by status. "
                "DEPRECATED: Will be removed in Saleor 2.11, "
                "use the `filter` field instead."
            ),
        ),
        description="List of orders.",
    )
    draft_orders = FilterInputConnectionField(
        Order,
        sort_by=OrderSortingInput(description="Sort draft orders."),
        filter=OrderDraftFilterInput(description="Filtering options for draft orders."),
        created=graphene.Argument(
            ReportingPeriod,
            description=(
                "Filter draft orders from a selected timespan. "
                "DEPRECATED: Will be removed in Saleor 2.11, "
                "use the `filter` field instead."
            ),
        ),
        description="List of draft orders.",
    )
    orders_total = graphene.Field(
        TaxedMoney,
        description="Return the total sales amount from a specific period.",
        period=graphene.Argument(ReportingPeriod, description="A period of time."),
    )
    order_by_token = graphene.Field(
        Order,
        description="Look up an order by token.",
        token=graphene.Argument(
            graphene.UUID, description="The order's token.", required=True
        ),
    )

    @permission_required(OrderPermissions.MANAGE_ORDERS)
    def resolve_homepage_events(self, *_args, **_kwargs):
        return resolve_homepage_events()

    @permission_required(OrderPermissions.MANAGE_ORDERS)
    def resolve_order(self, info, **data):
        return resolve_order(info, data.get("id"))

    @permission_required(OrderPermissions.MANAGE_ORDERS)
    def resolve_orders(
        self, info, created=None, status=None, query=None, sort_by=None, **_kwargs
    ):
        return resolve_orders(info, created, status, query, sort_by)

    @permission_required(OrderPermissions.MANAGE_ORDERS)
    def resolve_draft_orders(
        self, info, created=None, query=None, sort_by=None, **_kwargs
    ):
        return resolve_draft_orders(info, created, query, sort_by)

    @permission_required(OrderPermissions.MANAGE_ORDERS)
    def resolve_orders_total(self, info, period, **_kwargs):
        return resolve_orders_total(info, period)

    def resolve_order_by_token(self, _info, token):
        return resolve_order_by_token(token)


class OrderMutations(graphene.ObjectType):
    draft_order_complete = DraftOrderComplete.Field()
    draft_order_create = DraftOrderCreate.Field()
    draft_order_delete = DraftOrderDelete.Field()
    draft_order_bulk_delete = DraftOrderBulkDelete.Field()
    draft_order_lines_bulk_delete = DraftOrderLinesBulkDelete.Field()
    draft_order_lines_create = DraftOrderLinesCreate.Field()
    draft_order_line_delete = DraftOrderLineDelete.Field()
    draft_order_line_update = DraftOrderLineUpdate.Field()
    draft_order_update = DraftOrderUpdate.Field()

    order_add_note = OrderAddNote.Field()
    order_cancel = OrderCancel.Field()
    order_capture = OrderCapture.Field()
    order_clear_private_meta = OrderClearPrivateMeta.Field(
        deprecation_reason=(
            "Will be removed in Saleor 2.11."
            "Use the `DeletePrivateMetadata` mutation instead."
        )
    )
    order_clear_meta = OrderClearMeta.Field(
        deprecation_reason=(
            "Will be removed in Saleor 2.11. Use the `DeleteMetadata` mutation instead."
        )
    )
    order_fulfillment_cancel = FulfillmentCancel.Field()
    order_fulfillment_create = FulfillmentCreate.Field()
    order_fulfillment_update_tracking = FulfillmentUpdateTracking.Field()
    order_fulfillment_clear_meta = FulfillmentClearMeta.Field(
        deprecation_reason=(
            "Will be removed in Saleor 2.11. Use the `DeleteMetadata` mutation instead."
        )
    )
    order_fulfillment_clear_private_meta = FulfillmentClearPrivateMeta.Field(
        deprecation_reason=(
            "Will be removed in Saleor 2.11."
            "Use the `DeletePrivateMetadata` mutation instead."
        )
    )
    order_fulfillment_update_meta = FulfillmentUpdateMeta.Field(
        deprecation_reason=(
            "Will be removed in Saleor 2.11. Use the `UpdateMetadata` mutation instead."
        )
    )
    order_fulfillment_update_private_meta = FulfillmentUpdatePrivateMeta.Field(
        deprecation_reason=(
            "Will be removed in Saleor 2.11."
            "Use the `UpdatePrivateMetadata` mutation instead."
        )
    )
    order_mark_as_paid = OrderMarkAsPaid.Field()
    order_refund = OrderRefund.Field()
    order_update = OrderUpdate.Field()
    order_update_meta = OrderUpdateMeta.Field(
        deprecation_reason=(
            "Will be removed in Saleor 2.11. Use the `UpdateMetadata` mutation instead."
        )
    )
    order_update_private_meta = OrderUpdatePrivateMeta.Field(
        deprecation_reason=(
            "Will be removed in Saleor 2.11."
            "Use the `UpdatePrivateMetadata` mutation instead."
        )
    )
    order_update_shipping = OrderUpdateShipping.Field()
    order_void = OrderVoid.Field()

    order_bulk_cancel = OrderBulkCancel.Field()


class InvoiceMutations(graphene.ObjectType):
    request_invoice = RequestInvoice.Field()
<<<<<<< HEAD
    request_delete_invoice = RequestDeleteInvoice.Field()
=======
    create_invoice = CreateInvoice.Field()
>>>>>>> 7712bfc2
    delete_invoice = DeleteInvoice.Field()
    update_invoice = UpdateInvoice.Field()<|MERGE_RESOLUTION|>--- conflicted
+++ resolved
@@ -230,10 +230,7 @@
 
 class InvoiceMutations(graphene.ObjectType):
     request_invoice = RequestInvoice.Field()
-<<<<<<< HEAD
     request_delete_invoice = RequestDeleteInvoice.Field()
-=======
     create_invoice = CreateInvoice.Field()
->>>>>>> 7712bfc2
     delete_invoice = DeleteInvoice.Field()
     update_invoice = UpdateInvoice.Field()