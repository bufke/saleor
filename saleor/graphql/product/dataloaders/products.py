from collections import defaultdict
from typing import DefaultDict, Dict, Iterable, List, Optional, Tuple

<<<<<<< HEAD
from django.db.models import F
from django.utils.functional import SimpleLazyObject

=======
>>>>>>> 91471c08
from ....product.models import (
    Category,
    Collection,
    CollectionProduct,
    Product,
    ProductChannelListing,
    ProductImage,
    ProductVariant,
    ProductVariantChannelListing,
)
from ...core.dataloaders import DataLoader

ProductIdAndChannelSlug = Tuple[int, str]
VariantIdAndChannelSlug = Tuple[int, str]


class CategoryByIdLoader(DataLoader):
    context_key = "category_by_id"

    def batch_load(self, keys):
        categories = Category.objects.in_bulk(keys)
        return [categories.get(category_id) for category_id in keys]


class ProductByIdLoader(DataLoader):
    context_key = "product_by_id"

    def batch_load(self, keys):
        # FIXME: check if we need to use visible_for_user queryset here or we can
        # ensure the right access to visible products at some higher level.
        products = Product.objects.all().in_bulk(keys)
        return [products.get(product_id) for product_id in keys]


class ProductChannelListingByProductId(DataLoader[int, ProductChannelListing]):
    context_key = "productchannelisting_by_id"

    def batch_load(self, keys):
        product_channel_listings = ProductChannelListing.objects.in_bulk(keys)
        return [product_channel_listings.get(key) for key in keys]


class ProductChannelListingByProductIdLoader(DataLoader[int, ProductChannelListing]):
    context_key = "productchannelisting_by_product"

    def batch_load(self, keys):
        product_channel_listings = ProductChannelListing.objects.filter(
            product_id__in=keys
        )
        product_channel_listings_map = defaultdict(list)
        product_channel_listing_loader = ProductChannelListingByProductId(self.context)
        for product_channel_listing in product_channel_listings.iterator():
            product_channel_listings_map[product_channel_listing.product_id].append(
                product_channel_listing
            )
            product_channel_listing_loader.prime(
                product_channel_listing.id, product_channel_listing
            )
        return [product_channel_listings_map.get(product_id, []) for product_id in keys]


class ProductChannelListingByProductIdAndChanneSlugLoader(
    DataLoader[ProductIdAndChannelSlug, ProductChannelListing]
):
    context_key = "productchannelisting_by_product_and_channel"

    def batch_load(self, keys):
        # Split the list of keys by channel first. A typical query will only touch
        # a handful of unique countries but may access thousands of product variants
        # so it's cheaper to execute one query per channel.
        product_channel_listing_by_channel: DefaultDict[str, List[int]] = defaultdict(
            list
        )
        for product_id, channel_slug in keys:
            product_channel_listing_by_channel[channel_slug].append(product_id)

        # For each channel execute a single query for all products.
        product_channel_listing_by_product_and_channel: DefaultDict[
            ProductIdAndChannelSlug, Optional[ProductChannelListing]
        ] = defaultdict()
        for channel_slug, product_ids in product_channel_listing_by_channel.items():
            product_channel_listings = self.batch_load_channel(
                channel_slug, product_ids
            )
            for product_id, product_channel_listing in product_channel_listings:
                product_channel_listing_by_product_and_channel[
                    (product_id, channel_slug)
                ] = product_channel_listing

        return [product_channel_listing_by_product_and_channel[key] for key in keys]

    def batch_load_channel(
        self, channel_slug: str, products_ids: Iterable[int]
    ) -> Iterable[Tuple[int, Optional[ProductChannelListing]]]:
        product_channel_listings = ProductChannelListing.objects.filter(
            channel__slug=channel_slug, product_id__in=products_ids
        )

        product_channel_listings_map: Dict[int, ProductChannelListing] = {}
        for product_channel_listing in product_channel_listings.iterator():
            product_channel_listings_map[
                product_channel_listing.product_id
            ] = product_channel_listing

        return [
            (products_id, product_channel_listings_map.get(products_id))
            for products_id in products_ids
        ]


class ImagesByProductIdLoader(DataLoader):
    context_key = "images_by_product"

    def batch_load(self, keys):
        images = ProductImage.objects.filter(product_id__in=keys)
        image_map = defaultdict(list)
        for image in images:
            image_map[image.product_id].append(image)
        return [image_map[product_id] for product_id in keys]


class ProductVariantByIdLoader(DataLoader):
    context_key = "productvariant_by_id"

    def batch_load(self, keys):
        variants = ProductVariant.objects.in_bulk(keys)
        return [variants.get(key) for key in keys]


class ProductVariantsByProductIdLoader(DataLoader):
    context_key = "productvariants_by_product"

    def batch_load(self, keys):
        variants = ProductVariant.objects.filter(product_id__in=keys)
        variant_map = defaultdict(list)
        variant_loader = ProductVariantByIdLoader(self.context)
        for variant in variants.iterator():
            variant_map[variant.product_id].append(variant)
            variant_loader.prime(variant.id, variant)
        return [variant_map.get(product_id, []) for product_id in keys]


class VariantChannelListingByVariantIdAndChanneSlugLoader(
    DataLoader[VariantIdAndChannelSlug, ProductVariantChannelListing]
):
    context_key = "variantchannelisting_by_variant_and_channel"

    def batch_load(self, keys):
        # Split the list of keys by channel first. A typical query will only touch
        # a handful of unique countries but may access thousands of product variants
        # so it's cheaper to execute one query per channel.
        variant_channel_listing_by_channel: DefaultDict[str, List[int]] = defaultdict(
            list
        )
        for variant_id, channel_slug in keys:
            variant_channel_listing_by_channel[channel_slug].append(variant_id)

        # For each channel execute a single query for all product variants.
        variant_channel_listing_by_variant_and_channel: DefaultDict[
            VariantIdAndChannelSlug, Optional[ProductVariantChannelListing]
        ] = defaultdict()
        for channel_slug, variant_ids in variant_channel_listing_by_channel.items():
            variant_channel_listings = self.batch_load_channel(
                channel_slug, variant_ids
            )
            for variant_id, variant_channel_listing in variant_channel_listings:
                variant_channel_listing_by_variant_and_channel[
                    (variant_id, channel_slug)
                ] = variant_channel_listing

        return [variant_channel_listing_by_variant_and_channel[key] for key in keys]

    def batch_load_channel(
        self, channel_slug: str, variant_ids: Iterable[int]
    ) -> Iterable[Tuple[int, Optional[ProductVariantChannelListing]]]:
        if isinstance(channel_slug, SimpleLazyObject):
            channel_slug = str(channel_slug)
        variant_channel_listings = ProductVariantChannelListing.objects.filter(
            channel__slug=channel_slug, variant_id__in=variant_ids
        )

        variant_channel_listings_map: Dict[int, ProductVariantChannelListing] = {}
        for variant_channel_listing in variant_channel_listings.iterator():
            variant_channel_listings_map[
                variant_channel_listing.variant_id
            ] = variant_channel_listing

        return [
            (variant_id, variant_channel_listings_map.get(variant_id))
            for variant_id in variant_ids
        ]


class VariantsChannelListingByProductIdAndChanneSlugLoader(
    DataLoader[ProductIdAndChannelSlug, Iterable[ProductVariantChannelListing]]
):
    context_key = "variantschannelisting_by_product_and_channel"

    def batch_load(self, keys):
        # Split the list of keys by channel first. A typical query will only touch
        # a handful of unique countries but may access thousands of product variants
        # so it's cheaper to execute one query per channel.
        variant_channel_listing_by_channel: DefaultDict[str, List[int]] = defaultdict(
            list
        )
        for product_id, channel_slug in keys:
            variant_channel_listing_by_channel[channel_slug].append(product_id)

        # For each channel execute a single query for all product variants.
        variant_channel_listing_by_product_and_channel: DefaultDict[
            ProductIdAndChannelSlug, Optional[Iterable[ProductVariantChannelListing]]
        ] = defaultdict()
        for channel_slug, product_ids in variant_channel_listing_by_channel.items():
            varaint_channel_listings = self.batch_load_channel(
                channel_slug, product_ids
            )
            for product_id, variants_channel_listing in varaint_channel_listings:
                variant_channel_listing_by_product_and_channel[
                    (product_id, channel_slug)
                ] = variants_channel_listing

        return [variant_channel_listing_by_product_and_channel[key] for key in keys]

    def batch_load_channel(
        self, channel_slug: str, products_ids: Iterable[int]
    ) -> Iterable[Tuple[int, Optional[List[ProductVariantChannelListing]]]]:
        if isinstance(channel_slug, SimpleLazyObject):
            channel_slug = str(channel_slug)
        variants_channel_listings = ProductVariantChannelListing.objects.filter(
            channel__slug=channel_slug, variant__product_id__in=products_ids
        ).annotate(product_id=F("variant__product_id"))

        variants_channel_listings_map: Dict[
            int, List[ProductVariantChannelListing]
        ] = defaultdict(list)
        for variant_channel_listing in variants_channel_listings.iterator():
            variants_channel_listings_map[variant_channel_listing.product_id].append(
                variant_channel_listing
            )

        return [
            (products_id, variants_channel_listings_map.get(products_id))
            for products_id in products_ids
        ]


class CollectionByIdLoader(DataLoader):
    context_key = "collection_by_id"

    def batch_load(self, keys):
        collections = Collection.objects.in_bulk(keys)
        return [collections.get(collection_id) for collection_id in keys]


class CollectionsByProductIdLoader(DataLoader):
    context_key = "collections_by_product"

    def batch_load(self, keys):
        product_collection_pairs = list(
            CollectionProduct.objects.filter(product_id__in=keys)
            .order_by("id")
            .values_list("product_id", "collection_id")
        )
        product_collection_map = defaultdict(list)
        for pid, cid in product_collection_pairs:
            product_collection_map[pid].append(cid)

        def map_collections(collections):
            collection_map = {c.id: c for c in collections}
            return [
                [collection_map[cid] for cid in product_collection_map[pid]]
                for pid in keys
            ]

        return (
            CollectionByIdLoader(self.context)
            .load_many(set(cid for pid, cid in product_collection_pairs))
            .then(map_collections)
        )<|MERGE_RESOLUTION|>--- conflicted
+++ resolved
@@ -1,12 +1,8 @@
 from collections import defaultdict
 from typing import DefaultDict, Dict, Iterable, List, Optional, Tuple
 
-<<<<<<< HEAD
 from django.db.models import F
-from django.utils.functional import SimpleLazyObject
-
-=======
->>>>>>> 91471c08
+
 from ....product.models import (
     Category,
     Collection,
@@ -182,8 +178,6 @@
     def batch_load_channel(
         self, channel_slug: str, variant_ids: Iterable[int]
     ) -> Iterable[Tuple[int, Optional[ProductVariantChannelListing]]]:
-        if isinstance(channel_slug, SimpleLazyObject):
-            channel_slug = str(channel_slug)
         variant_channel_listings = ProductVariantChannelListing.objects.filter(
             channel__slug=channel_slug, variant_id__in=variant_ids
         )
@@ -233,8 +227,6 @@
     def batch_load_channel(
         self, channel_slug: str, products_ids: Iterable[int]
     ) -> Iterable[Tuple[int, Optional[List[ProductVariantChannelListing]]]]:
-        if isinstance(channel_slug, SimpleLazyObject):
-            channel_slug = str(channel_slug)
         variants_channel_listings = ProductVariantChannelListing.objects.filter(
             channel__slug=channel_slug, variant__product_id__in=products_ids
         ).annotate(product_id=F("variant__product_id"))
