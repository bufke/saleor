import datetime
from collections import defaultdict
from typing import Iterable, List, Tuple, Union

import graphene
from django.core.exceptions import ObjectDoesNotExist, ValidationError
from django.db import transaction
from django.db.models import Q, QuerySet
from django.utils.text import slugify
from graphene.types import InputObjectType
from graphql_relay import from_global_id

from ....core.exceptions import PermissionDenied
from ....core.permissions import ProductPermissions
from ....order import OrderStatus, models as order_models
from ....product import models
from ....product.error_codes import ProductErrorCode
from ....product.tasks import (
    update_product_discounted_price_task,
    update_products_discounted_prices_of_catalogues_task,
    update_variants_names,
)
from ....product.thumbnails import (
    create_category_background_image_thumbnails,
    create_collection_background_image_thumbnails,
    create_product_thumbnails,
)
from ....product.utils import delete_categories, get_products_ids_without_variants
from ....product.utils.attributes import (
    associate_attribute_values_to_instance,
    generate_name_for_variant,
)
from ...channel import ChannelContext
from ...core.mutations import BaseMutation, ModelDeleteMutation, ModelMutation
from ...core.scalars import PositiveDecimal, WeightScalar
from ...core.types import SeoInput, Upload
from ...core.types.common import CollectionProductError, ProductError
from ...core.utils import (
    clean_seo_fields,
    from_global_id_strict_type,
    get_duplicated_values,
    validate_image_file,
    validate_slug_and_generate_if_needed,
)
from ...core.utils.reordering import perform_reordering
from ...core.validators import validate_price_precision
from ...meta.deprecated.mutations import ClearMetaBaseMutation, UpdateMetaBaseMutation
from ...warehouse.types import Warehouse
from ..types import (
    Category,
    Collection,
    Product,
    ProductImage,
    ProductType,
    ProductVariant,
)
from ..utils import (
    create_stocks,
    get_used_attribute_values_for_variant,
    get_used_variants_attribute_values,
    validate_attribute_input_for_product,
    validate_attribute_input_for_variant,
)
from .common import ReorderInput


class CategoryInput(graphene.InputObjectType):
    description = graphene.String(description="Category description (HTML/text).")
    description_json = graphene.JSONString(description="Category description (JSON).")
    name = graphene.String(description="Category name.")
    slug = graphene.String(description="Category slug.")
    seo = SeoInput(description="Search engine optimization fields.")
    background_image = Upload(description="Background image file.")
    background_image_alt = graphene.String(description="Alt text for an image.")


class CategoryCreate(ModelMutation):
    class Arguments:
        input = CategoryInput(
            required=True, description="Fields required to create a category."
        )
        parent_id = graphene.ID(
            description=(
                "ID of the parent category. If empty, category will be top level "
                "category."
            ),
            name="parent",
        )

    class Meta:
        description = "Creates a new category."
        model = models.Category
        permissions = (ProductPermissions.MANAGE_PRODUCTS,)
        error_type_class = ProductError
        error_type_field = "product_errors"

    @classmethod
    def clean_input(cls, info, instance, data):
        cleaned_input = super().clean_input(info, instance, data)
        try:
            cleaned_input = validate_slug_and_generate_if_needed(
                instance, "name", cleaned_input
            )
        except ValidationError as error:
            error.code = ProductErrorCode.REQUIRED.value
            raise ValidationError({"slug": error})
        parent_id = data["parent_id"]
        if parent_id:
            parent = cls.get_node_or_error(
                info, parent_id, field="parent", only_type=Category
            )
            cleaned_input["parent"] = parent
        if data.get("background_image"):
            image_data = info.context.FILES.get(data["background_image"])
            validate_image_file(image_data, "background_image")
        clean_seo_fields(cleaned_input)
        return cleaned_input

    @classmethod
    def perform_mutation(cls, root, info, **data):
        parent_id = data.pop("parent_id", None)
        data["input"]["parent_id"] = parent_id
        return super().perform_mutation(root, info, **data)

    @classmethod
    def save(cls, info, instance, cleaned_input):
        instance.save()
        if cleaned_input.get("background_image"):
            create_category_background_image_thumbnails.delay(instance.pk)


class CategoryUpdate(CategoryCreate):
    class Arguments:
        id = graphene.ID(required=True, description="ID of a category to update.")
        input = CategoryInput(
            required=True, description="Fields required to update a category."
        )

    class Meta:
        description = "Updates a category."
        model = models.Category
        permissions = (ProductPermissions.MANAGE_PRODUCTS,)
        error_type_class = ProductError
        error_type_field = "product_errors"


class CategoryDelete(ModelDeleteMutation):
    class Arguments:
        id = graphene.ID(required=True, description="ID of a category to delete.")

    class Meta:
        description = "Deletes a category."
        model = models.Category
        permissions = (ProductPermissions.MANAGE_PRODUCTS,)
        error_type_class = ProductError
        error_type_field = "product_errors"

    @classmethod
    def perform_mutation(cls, _root, info, **data):
        if not cls.check_permissions(info.context):
            raise PermissionDenied()
        node_id = data.get("id")
        instance = cls.get_node_or_error(info, node_id, only_type=Category)

        db_id = instance.id

        delete_categories([db_id])

        instance.id = db_id
        return cls.success_response(instance)


class CollectionInput(graphene.InputObjectType):
    is_published = graphene.Boolean(
        description="Informs whether a collection is published."
    )
    name = graphene.String(description="Name of the collection.")
    slug = graphene.String(description="Slug of the collection.")
    description = graphene.String(
        description="Description of the collection (HTML/text)."
    )
    description_json = graphene.JSONString(
        description="Description of the collection (JSON)."
    )
    background_image = Upload(description="Background image file.")
    background_image_alt = graphene.String(description="Alt text for an image.")
    seo = SeoInput(description="Search engine optimization fields.")
    publication_date = graphene.Date(description="Publication date. ISO 8601 standard.")


class CollectionCreateInput(CollectionInput):
    products = graphene.List(
        graphene.ID,
        description="List of products to be added to the collection.",
        name="products",
    )


class CollectionCreate(ModelMutation):
    class Arguments:
        input = CollectionCreateInput(
            required=True, description="Fields required to create a collection."
        )

    class Meta:
        description = "Creates a new collection."
        model = models.Collection
        permissions = (ProductPermissions.MANAGE_PRODUCTS,)
        error_type_class = ProductError
        error_type_field = "product_errors"

    @classmethod
    def clean_input(cls, info, instance, data):
        cleaned_input = super().clean_input(info, instance, data)
        try:
            cleaned_input = validate_slug_and_generate_if_needed(
                instance, "name", cleaned_input
            )
        except ValidationError as error:
            error.code = ProductErrorCode.REQUIRED.value
            raise ValidationError({"slug": error})
        if data.get("background_image"):
            image_data = info.context.FILES.get(data["background_image"])
            validate_image_file(image_data, "background_image")
        clean_seo_fields(cleaned_input)
        return cleaned_input

    @classmethod
    def save(cls, info, instance, cleaned_input):
        instance.save()
        if cleaned_input.get("background_image"):
            create_collection_background_image_thumbnails.delay(instance.pk)


class CollectionUpdate(CollectionCreate):
    class Arguments:
        id = graphene.ID(required=True, description="ID of a collection to update.")
        input = CollectionInput(
            required=True, description="Fields required to update a collection."
        )

    class Meta:
        description = "Updates a collection."
        model = models.Collection
        permissions = (ProductPermissions.MANAGE_PRODUCTS,)
        error_type_class = ProductError
        error_type_field = "product_errors"

    @classmethod
    def save(cls, info, instance, cleaned_input):
        if cleaned_input.get("background_image"):
            create_collection_background_image_thumbnails.delay(instance.pk)
        instance.save()


class CollectionDelete(ModelDeleteMutation):
    class Arguments:
        id = graphene.ID(required=True, description="ID of a collection to delete.")

    class Meta:
        description = "Deletes a collection."
        model = models.Collection
        permissions = (ProductPermissions.MANAGE_PRODUCTS,)
        error_type_class = ProductError
        error_type_field = "product_errors"


class MoveProductInput(graphene.InputObjectType):
    product_id = graphene.ID(
        description="The ID of the product to move.", required=True
    )
    sort_order = graphene.Int(
        description=(
            "The relative sorting position of the product (from -inf to +inf) "
            "starting from the first given product's actual position."
            "1 moves the item one position forward, -1 moves the item one position "
            "backward, 0 leaves the item unchanged."
        )
    )


class CollectionReorderProducts(BaseMutation):
    collection = graphene.Field(
        Collection, description="Collection from which products are reordered."
    )

    class Meta:
        description = "Reorder the products of a collection."
        permissions = (ProductPermissions.MANAGE_PRODUCTS,)
        error_type_class = ProductError
        error_type_field = "product_errors"

    class Arguments:
        collection_id = graphene.Argument(
            graphene.ID, required=True, description="ID of a collection."
        )
        moves = graphene.List(
            MoveProductInput,
            required=True,
            description="The collection products position operations.",
        )

    @classmethod
    def perform_mutation(cls, _root, info, collection_id, moves):
        pk = from_global_id_strict_type(
            collection_id, only_type=Collection, field="collection_id"
        )

        try:
            collection = models.Collection.objects.prefetch_related(
                "collectionproduct"
            ).get(pk=pk)
        except ObjectDoesNotExist:
            raise ValidationError(
                {
                    "collection_id": ValidationError(
                        f"Couldn't resolve to a collection: {collection_id}",
                        code=ProductErrorCode.NOT_FOUND,
                    )
                }
            )

        m2m_related_field = collection.collectionproduct

        operations = {}

        # Resolve the products
        for move_info in moves:
            product_pk = from_global_id_strict_type(
                move_info.product_id, only_type=Product, field="moves"
            )

            try:
                m2m_info = m2m_related_field.get(product_id=int(product_pk))
            except ObjectDoesNotExist:
                raise ValidationError(
                    {
                        "moves": ValidationError(
                            f"Couldn't resolve to a product: {move_info.product_id}",
                            code=ProductErrorCode.NOT_FOUND,
                        )
                    }
                )
            operations[m2m_info.pk] = move_info.sort_order

        with transaction.atomic():
            perform_reordering(m2m_related_field, operations)
        return CollectionReorderProducts(collection=collection)


class CollectionAddProducts(BaseMutation):
    collection = graphene.Field(
        Collection, description="Collection to which products will be added."
    )

    class Arguments:
        collection_id = graphene.Argument(
            graphene.ID, required=True, description="ID of a collection."
        )
        products = graphene.List(
            graphene.ID, required=True, description="List of product IDs."
        )

    class Meta:
        description = "Adds products to a collection."
        permissions = (ProductPermissions.MANAGE_PRODUCTS,)
        error_type_class = CollectionProductError
        error_type_field = "product_errors"

    @classmethod
    @transaction.atomic()
    def perform_mutation(cls, _root, info, collection_id, products):
        collection = cls.get_node_or_error(
            info, collection_id, field="collection_id", only_type=Collection
        )
        products = cls.get_nodes_or_error(products, "products", Product)
        cls.clean_products(products)
        collection.products.add(*products)
        if collection.sale_set.exists():
            # Updated the db entries, recalculating discounts of affected products
            update_products_discounted_prices_of_catalogues_task.delay(
                product_ids=[pq.pk for pq in products]
            )
        return CollectionAddProducts(collection=collection)

    @classmethod
    def clean_products(cls, products):
        products_ids_without_variants = get_products_ids_without_variants(products)
        if products_ids_without_variants:
            raise ValidationError(
                {
                    "products": ValidationError(
                        "Cannot manage products without variants.",
                        code=ProductErrorCode.CANNOT_MANAGE_PRODUCT_WITHOUT_VARIANT,
                        params={"products": products_ids_without_variants},
                    )
                }
            )


class CollectionRemoveProducts(BaseMutation):
    collection = graphene.Field(
        Collection, description="Collection from which products will be removed."
    )

    class Arguments:
        collection_id = graphene.Argument(
            graphene.ID, required=True, description="ID of a collection."
        )
        products = graphene.List(
            graphene.ID, required=True, description="List of product IDs."
        )

    class Meta:
        description = "Remove products from a collection."
        permissions = (ProductPermissions.MANAGE_PRODUCTS,)
        error_type_class = ProductError
        error_type_field = "product_errors"

    @classmethod
    def perform_mutation(cls, _root, info, collection_id, products):
        collection = cls.get_node_or_error(
            info, collection_id, field="collection_id", only_type=Collection
        )
        products = cls.get_nodes_or_error(products, "products", only_type=Product)
        collection.products.remove(*products)
        if collection.sale_set.exists():
            # Updated the db entries, recalculating discounts of affected products
            update_products_discounted_prices_of_catalogues_task.delay(
                product_ids=[p.pk for p in products]
            )
        return CollectionRemoveProducts(collection=collection)


class CollectionUpdateMeta(UpdateMetaBaseMutation):
    class Meta:
        model = models.Collection
        description = "Update public metadata for collection."
        permissions = (ProductPermissions.MANAGE_PRODUCTS,)
        public = True
        error_type_class = ProductError
        error_type_field = "product_errors"


class CollectionClearMeta(ClearMetaBaseMutation):
    class Meta:
        model = models.Collection
        description = "Clears public metadata for collection."
        permissions = (ProductPermissions.MANAGE_PRODUCTS,)
        public = True
        error_type_class = ProductError
        error_type_field = "product_errors"


class CollectionUpdatePrivateMeta(UpdateMetaBaseMutation):
    class Meta:
        model = models.Collection
        description = "Update private metadata for collection."
        permissions = (ProductPermissions.MANAGE_PRODUCTS,)
        public = False
        error_type_class = ProductError
        error_type_field = "product_errors"


class CollectionClearPrivateMeta(ClearMetaBaseMutation):
    class Meta:
        model = models.Collection
        description = "Clears private metadata item for collection."
        permissions = (ProductPermissions.MANAGE_PRODUCTS,)
        public = False
        error_type_class = ProductError
        error_type_field = "product_errors"


class CategoryUpdateMeta(UpdateMetaBaseMutation):
    class Meta:
        model = models.Category
        description = "Update public metadata for category."
        permissions = (ProductPermissions.MANAGE_PRODUCTS,)
        public = True
        error_type_class = ProductError
        error_type_field = "product_errors"


class CategoryClearMeta(ClearMetaBaseMutation):
    class Meta:
        model = models.Category
        description = "Clears public metadata for category."
        permissions = (ProductPermissions.MANAGE_PRODUCTS,)
        public = True
        error_type_class = ProductError
        error_type_field = "product_errors"


class CategoryUpdatePrivateMeta(UpdateMetaBaseMutation):
    class Meta:
        model = models.Category
        description = "Update private metadata for category."
        permissions = (ProductPermissions.MANAGE_PRODUCTS,)
        public = False
        error_type_class = ProductError
        error_type_field = "product_errors"


class CategoryClearPrivateMeta(ClearMetaBaseMutation):
    class Meta:
        model = models.Category
        description = "Clears private metadata for category."
        permissions = (ProductPermissions.MANAGE_PRODUCTS,)
        public = False
        error_type_class = ProductError
        error_type_field = "product_errors"


class AttributeValueInput(InputObjectType):
    id = graphene.ID(description="ID of the selected attribute.")
    values = graphene.List(
        graphene.String,
        required=True,
        description=(
            "The value or slug of an attribute to resolve. "
            "If the passed value is non-existent, it will be created."
        ),
    )


class ProductInput(graphene.InputObjectType):
    attributes = graphene.List(AttributeValueInput, description="List of attributes.")
    category = graphene.ID(description="ID of the product's category.", name="category")
    charge_taxes = graphene.Boolean(
        description="Determine if taxes are being charged for the product."
    )
    collections = graphene.List(
        graphene.ID,
        description="List of IDs of collections that the product belongs to.",
        name="collections",
    )
    description = graphene.String(description="Product description (HTML/text).")
    description_json = graphene.JSONString(description="Product description (JSON).")
    name = graphene.String(description="Product name.")
    slug = graphene.String(description="Product slug.")
    tax_code = graphene.String(description="Tax rate for enabled tax gateway.")
    seo = SeoInput(description="Search engine optimization fields.")
    weight = WeightScalar(description="Weight of the Product.", required=False)
    visible_in_listings = graphene.Boolean(
        description=(
            "Determines if product is visible in product listings "
            "(doesn't apply to product collections)."
        )
    )


class StockInput(graphene.InputObjectType):
    warehouse = graphene.ID(
        required=True, description="Warehouse in which stock is located."
    )
    quantity = graphene.Int(description="Quantity of items available for sell.")


class ProductCreateInput(ProductInput):
    product_type = graphene.ID(
        description="ID of the type that product belongs to.",
        name="productType",
        required=True,
    )


T_INPUT_MAP = List[Tuple[models.Attribute, List[str]]]
T_INSTANCE = Union[models.Product, models.ProductVariant]


class AttributeAssignmentMixin:
    """Handles cleaning of the attribute input and creating the proper relations.

    1. You should first call ``clean_input``, to transform and attempt to resolve
       the provided input into actual objects. It will then perform a few
       checks to validate the operations supplied by the user are possible and allowed.
    2. Once everything is ready and all your data is saved inside a transaction,
       you shall call ``save`` with the cleaned input to build all the required
       relations. Once the ``save`` call is done, you are safe from continuing working
       or to commit the transaction.

    Note: you shall never call ``save`` outside of a transaction and never before
    the targeted instance owns a primary key. Failing to do so, the relations will
    be unable to build or might only be partially built.
    """

    @classmethod
    def _resolve_attribute_nodes(
        cls,
        qs: QuerySet,
        *,
        global_ids: List[str],
        pks: Iterable[int],
        slugs: Iterable[str],
    ):
        """Retrieve attributes nodes from given global IDs and/or slugs."""
        qs = qs.filter(Q(pk__in=pks) | Q(slug__in=slugs))
        nodes = list(qs)  # type: List[models.Attribute]

        if not nodes:
            raise ValidationError(
                (
                    f"Could not resolve to a node: ids={global_ids}"
                    f" and slugs={list(slugs)}"
                ),
                code=ProductErrorCode.NOT_FOUND.value,
            )

        nodes_pk_list = set()
        nodes_slug_list = set()
        for node in nodes:
            nodes_pk_list.add(node.pk)
            nodes_slug_list.add(node.slug)

        for pk, global_id in zip(pks, global_ids):
            if pk not in nodes_pk_list:
                raise ValidationError(
                    f"Could not resolve {global_id!r} to Attribute",
                    code=ProductErrorCode.NOT_FOUND.value,
                )

        for slug in slugs:
            if slug not in nodes_slug_list:
                raise ValidationError(
                    f"Could not resolve slug {slug!r} to Attribute",
                    code=ProductErrorCode.NOT_FOUND.value,
                )

        return nodes

    @classmethod
    def _resolve_attribute_global_id(cls, global_id: str) -> int:
        """Resolve an Attribute global ID into an internal ID (int)."""
        graphene_type, internal_id = from_global_id(global_id)  # type: str, str
        if graphene_type != "Attribute":
            raise ValidationError(
                f"Must receive an Attribute id, got {graphene_type}.",
                code=ProductErrorCode.INVALID.value,
            )
        if not internal_id.isnumeric():
            raise ValidationError(
                f"An invalid ID value was passed: {global_id}",
                code=ProductErrorCode.INVALID.value,
            )
        return int(internal_id)

    @classmethod
    def _pre_save_values(cls, attribute: models.Attribute, values: List[str]):
        """Lazy-retrieve or create the database objects from the supplied raw values."""
        get_or_create = attribute.values.get_or_create
        return tuple(
            get_or_create(
                attribute=attribute,
                slug=slugify(value, allow_unicode=True),
                defaults={"name": value},
            )[0]
            for value in values
        )

    @classmethod
    def _check_input_for_product(cls, cleaned_input: T_INPUT_MAP, qs: QuerySet):
        """Check the cleaned attribute input for a product.

        An Attribute queryset is supplied.

        - ensure all required attributes are passed
        - ensure the values are correct for a product
        """
        supplied_attribute_pk = []
        for attribute, values in cleaned_input:
            validate_attribute_input_for_product(attribute, values)
            supplied_attribute_pk.append(attribute.pk)

        # Asserts all required attributes are supplied
        missing_required_filter = Q(value_required=True) & ~Q(
            pk__in=supplied_attribute_pk
        )

        if qs.filter(missing_required_filter).exists():
            raise ValidationError(
                "All attributes flagged as having a value required must be supplied.",
                code=ProductErrorCode.REQUIRED.value,
            )

    @classmethod
    def _check_input_for_variant(cls, cleaned_input: T_INPUT_MAP, qs: QuerySet):
        """Check the cleaned attribute input for a variant.

        An Attribute queryset is supplied.

        - ensure all attributes are passed
        - ensure the values are correct for a variant
        """
        if len(cleaned_input) != qs.count():
            raise ValidationError(
                "All attributes must take a value", code=ProductErrorCode.REQUIRED.value
            )

        for attribute, values in cleaned_input:
            validate_attribute_input_for_variant(attribute, values)

    @classmethod
    def _validate_input(
        cls, cleaned_input: T_INPUT_MAP, attribute_qs, is_variant: bool
    ):
        """Check if no invalid operations were supplied.

        :raises ValidationError: when an invalid operation was found.
        """
        if is_variant:
            return cls._check_input_for_variant(cleaned_input, attribute_qs)
        else:
            return cls._check_input_for_product(cleaned_input, attribute_qs)

    @classmethod
    def clean_input(
        cls, raw_input: dict, attributes_qs: QuerySet, is_variant: bool
    ) -> T_INPUT_MAP:
        """Resolve and prepare the input for further checks.

        :param raw_input: The user's attributes input.
        :param attributes_qs:
            A queryset of attributes, the attribute values must be prefetched.
            Prefetch is needed by ``_pre_save_values`` during save.
        :param is_variant: Whether the input is for a variant or a product.

        :raises ValidationError: contain the message.
        :return: The resolved data
        """

        # Mapping to associate the input values back to the resolved attribute nodes
        pks = {}
        slugs = {}

        # Temporary storage of the passed ID for error reporting
        global_ids = []

        for attribute_input in raw_input:
            global_id = attribute_input.get("id")
            slug = attribute_input.get("slug")
            values = attribute_input["values"]

            if global_id:
                internal_id = cls._resolve_attribute_global_id(global_id)
                global_ids.append(global_id)
                pks[internal_id] = values
            elif slug:
                slugs[slug] = values
            else:
                raise ValidationError(
                    "You must whether supply an ID or a slug",
                    code=ProductErrorCode.REQUIRED.value,
                )

        attributes = cls._resolve_attribute_nodes(
            attributes_qs, global_ids=global_ids, pks=pks.keys(), slugs=slugs.keys()
        )
        cleaned_input = []
        for attribute in attributes:
            key = pks.get(attribute.pk, None)

            # Retrieve the primary key by slug if it
            # was not resolved through a global ID but a slug
            if key is None:
                key = slugs[attribute.slug]

            cleaned_input.append((attribute, key))
        cls._validate_input(cleaned_input, attributes_qs, is_variant)
        return cleaned_input

    @classmethod
    def save(cls, instance: T_INSTANCE, cleaned_input: T_INPUT_MAP):
        """Save the cleaned input into the database against the given instance.

        Note: this should always be ran inside a transaction.

        :param instance: the product or variant to associate the attribute against.
        :param cleaned_input: the cleaned user input (refer to clean_attributes)
        """
        for attribute, values in cleaned_input:
            attribute_values = cls._pre_save_values(attribute, values)
            associate_attribute_values_to_instance(
                instance, attribute, *attribute_values
            )


class ProductCreate(ModelMutation):
    class Arguments:
        input = ProductCreateInput(
            required=True, description="Fields required to create a product."
        )

    class Meta:
        description = "Creates a new product."
        model = models.Product
        permissions = (ProductPermissions.MANAGE_PRODUCTS,)
        error_type_class = ProductError
        error_type_field = "product_errors"

    @classmethod
    def clean_attributes(
        cls, attributes: dict, product_type: models.ProductType
    ) -> T_INPUT_MAP:
        attributes_qs = product_type.product_attributes
        attributes = AttributeAssignmentMixin.clean_input(
            attributes, attributes_qs, is_variant=False
        )
        return attributes

    @classmethod
    def clean_input(cls, info, instance, data):
        cleaned_input = super().clean_input(info, instance, data)

        weight = cleaned_input.get("weight")
        if weight and weight.value < 0:
            raise ValidationError(
                {
                    "weight": ValidationError(
                        "Product can't have negative weight.",
                        code=ProductErrorCode.INVALID.value,
                    )
                }
            )

        # Attributes are provided as list of `AttributeValueInput` objects.
        # We need to transform them into the format they're stored in the
        # `Product` model, which is HStore field that maps attribute's PK to
        # the value's PK.

        attributes = cleaned_input.get("attributes")
        product_type = (
            instance.product_type if instance.pk else cleaned_input.get("product_type")
        )  # type: models.ProductType

        try:
            cleaned_input = validate_slug_and_generate_if_needed(
                instance, "name", cleaned_input
            )
        except ValidationError as error:
            error.code = ProductErrorCode.REQUIRED.value
            raise ValidationError({"slug": error})

        # FIXME  tax_rate logic should be dropped after we remove tax_rate from input
        tax_rate = cleaned_input.pop("tax_rate", "")
        if tax_rate:
            info.context.plugins.assign_tax_code_to_object_meta(instance, tax_rate)

        tax_code = cleaned_input.pop("tax_code", "")
        if tax_code:
            info.context.plugins.assign_tax_code_to_object_meta(instance, tax_code)

        if attributes and product_type:
            try:
                cleaned_input["attributes"] = cls.clean_attributes(
                    attributes, product_type
                )
            except ValidationError as exc:
                raise ValidationError({"attributes": exc})

        clean_seo_fields(cleaned_input)
        return cleaned_input

    @classmethod
    def get_instance(cls, info, **data):
        """Prefetch related fields that are needed to process the mutation."""
        # If we are updating an instance and want to update its attributes,
        # prefetch them.

        object_id = data.get("id")
        if object_id and data.get("attributes"):
            # Prefetches needed by AttributeAssignmentMixin and
            # associate_attribute_values_to_instance
            qs = cls.Meta.model.objects.prefetch_related(
                "product_type__product_attributes__values",
                "product_type__attributeproduct",
            )
            return cls.get_node_or_error(info, object_id, only_type="Product", qs=qs)

        return super().get_instance(info, **data)

    @classmethod
    @transaction.atomic
    def save(cls, info, instance, cleaned_input):
        instance.save()

        attributes = cleaned_input.get("attributes")
        if attributes:
            AttributeAssignmentMixin.save(instance, attributes)

    @classmethod
    def _save_m2m(cls, info, instance, cleaned_data):
        collections = cleaned_data.get("collections", None)
        if collections is not None:
            instance.collections.set(collections)

    @classmethod
    def perform_mutation(cls, _root, info, **data):
        response = super().perform_mutation(_root, info, **data)
        product = getattr(response, cls._meta.return_field_name)
        info.context.plugins.product_created(product)

        # Wrap product instance with ChannelContext in response
        setattr(
            response,
            cls._meta.return_field_name,
            ChannelContext(node=product, channel_slug=None),
        )
        return response


class ProductUpdate(ProductCreate):
    class Arguments:
        id = graphene.ID(required=True, description="ID of a product to update.")
        input = ProductInput(
            required=True, description="Fields required to update a product."
        )

    class Meta:
        description = "Updates an existing product."
        model = models.Product
        permissions = (ProductPermissions.MANAGE_PRODUCTS,)
        error_type_class = ProductError
        error_type_field = "product_errors"

    @classmethod
    @transaction.atomic
    def save(cls, info, instance, cleaned_input):
        instance.save()
        attributes = cleaned_input.get("attributes")
        if attributes:
            AttributeAssignmentMixin.save(instance, attributes)
        info.context.plugins.product_updated(instance)


class ProductDelete(ModelDeleteMutation):
    class Arguments:
        id = graphene.ID(required=True, description="ID of a product to delete.")

    class Meta:
        description = "Deletes a product."
        model = models.Product
        permissions = (ProductPermissions.MANAGE_PRODUCTS,)
        error_type_class = ProductError
        error_type_field = "product_errors"

    @classmethod
<<<<<<< HEAD
    def success_response(cls, instance):
        instance = ChannelContext(node=instance, channel_slug=None)
        return super().success_response(instance)
=======
    def perform_mutation(cls, _root, info, **data):
        node_id = data.get("id")
        instance = cls.get_node_or_error(info, node_id, only_type=Product)

        # get draft order lines for variant
        line_pks = list(
            order_models.OrderLine.objects.filter(
                variant__in=instance.variants.all(), order__status=OrderStatus.DRAFT
            ).values_list("pk", flat=True)
        )

        response = super().perform_mutation(_root, info, **data)

        # delete order lines for deleted variant
        order_models.OrderLine.objects.filter(pk__in=line_pks).delete()

        return response
>>>>>>> 2ad1d3d2


class ProductUpdateMeta(UpdateMetaBaseMutation):
    class Meta:
        model = models.Product
        description = "Update public metadata for product."
        permissions = (ProductPermissions.MANAGE_PRODUCTS,)
        public = True
        error_type_class = ProductError
        error_type_field = "product_errors"


class ProductClearMeta(ClearMetaBaseMutation):
    class Meta:
        description = "Clears public metadata item for product."
        model = models.Product
        permissions = (ProductPermissions.MANAGE_PRODUCTS,)
        public = True
        error_type_class = ProductError
        error_type_field = "product_errors"


class ProductUpdatePrivateMeta(UpdateMetaBaseMutation):
    class Meta:
        description = "Update private metadata for product."
        model = models.Product
        permissions = (ProductPermissions.MANAGE_PRODUCTS,)
        public = False
        error_type_class = ProductError
        error_type_field = "product_errors"


class ProductClearPrivateMeta(ClearMetaBaseMutation):
    class Meta:
        description = "Clears private metadata item for product."
        model = models.Product
        permissions = (ProductPermissions.MANAGE_PRODUCTS,)
        public = False
        error_type_class = ProductError
        error_type_field = "product_errors"


class ProductVariantInput(graphene.InputObjectType):
    attributes = graphene.List(
        AttributeValueInput,
        required=False,
        description="List of attributes specific to this variant.",
    )
    cost_price = PositiveDecimal(description="Cost price of the variant.")
    sku = graphene.String(description="Stock keeping unit.")
    track_inventory = graphene.Boolean(
        description=(
            "Determines if the inventory of this variant should be tracked. If false, "
            "the quantity won't change when customers buy this item."
        )
    )
    weight = WeightScalar(description="Weight of the Product Variant.", required=False)


class ProductVariantCreateInput(ProductVariantInput):
    attributes = graphene.List(
        AttributeValueInput,
        required=True,
        description="List of attributes specific to this variant.",
    )
    product = graphene.ID(
        description="Product ID of which type is the variant.",
        name="product",
        required=True,
    )
    stocks = graphene.List(
        graphene.NonNull(StockInput),
        description=("Stocks of a product available for sale."),
        required=False,
    )


class ProductVariantCreate(ModelMutation):
    class Arguments:
        input = ProductVariantCreateInput(
            required=True, description="Fields required to create a product variant."
        )

    class Meta:
        description = "Creates a new variant for a product."
        model = models.ProductVariant
        permissions = (ProductPermissions.MANAGE_PRODUCTS,)
        error_type_class = ProductError
        error_type_field = "product_errors"

    @classmethod
    def clean_attributes(
        cls, attributes: dict, product_type: models.ProductType
    ) -> T_INPUT_MAP:
        attributes_qs = product_type.variant_attributes
        attributes = AttributeAssignmentMixin.clean_input(
            attributes, attributes_qs, is_variant=True
        )
        return attributes

    @classmethod
    def validate_duplicated_attribute_values(
        cls, attributes, used_attribute_values, instance=None
    ):
        attribute_values = defaultdict(list)
        for attribute in attributes:
            attribute_values[attribute.id].extend(attribute.values)
        if attribute_values in used_attribute_values:
            raise ValidationError(
                "Duplicated attribute values for product variant.",
                ProductErrorCode.DUPLICATED_INPUT_ITEM,
            )
        else:
            used_attribute_values.append(attribute_values)

    @classmethod
    def clean_input(
        cls, info, instance: models.ProductVariant, data: dict, input_cls=None
    ):
        cleaned_input = super().clean_input(info, instance, data)

        weight = cleaned_input.get("weight")
        if weight and weight.value < 0:
            raise ValidationError(
                {
                    "weight": ValidationError(
                        "Product variant can't have negative weight.",
                        code=ProductErrorCode.INVALID.value,
                    )
                }
            )

        if "cost_price" in cleaned_input:
            cost_price = cleaned_input.pop("cost_price")
            try:
                validate_price_precision(cost_price, instance.currency)
            except ValidationError as error:
                error.code = ProductErrorCode.INVALID.value
                raise ValidationError({"cost_price": error})
            cleaned_input["cost_price_amount"] = cost_price

        stocks = cleaned_input.get("stocks")
        if stocks:
            cls.check_for_duplicates_in_stocks(stocks)

        # Attributes are provided as list of `AttributeValueInput` objects.
        # We need to transform them into the format they're stored in the
        # `Product` model, which is HStore field that maps attribute's PK to
        # the value's PK.
        attributes = cleaned_input.get("attributes")
        if attributes:
            if instance.product_id is not None:
                # If the variant is getting updated,
                # simply retrieve the associated product type
                product_type = instance.product.product_type
                used_attribute_values = get_used_variants_attribute_values(
                    instance.product
                )
            else:
                # If the variant is getting created, no product type is associated yet,
                # retrieve it from the required "product" input field
                product_type = cleaned_input["product"].product_type
                used_attribute_values = get_used_variants_attribute_values(
                    cleaned_input["product"]
                )

            try:
                cls.validate_duplicated_attribute_values(
                    attributes, used_attribute_values, instance
                )
                cleaned_input["attributes"] = cls.clean_attributes(
                    attributes, product_type
                )
            except ValidationError as exc:
                raise ValidationError({"attributes": exc})
        return cleaned_input

    @classmethod
    def check_for_duplicates_in_stocks(cls, stocks_data):
        warehouse_ids = [stock["warehouse"] for stock in stocks_data]
        duplicates = get_duplicated_values(warehouse_ids)
        if duplicates:
            error_msg = "Duplicated warehouse ID: {}".format(", ".join(duplicates))
            raise ValidationError(
                {"stocks": ValidationError(error_msg, code=ProductErrorCode.UNIQUE)}
            )

    @classmethod
    def get_instance(cls, info, **data):
        """Prefetch related fields that are needed to process the mutation.

        If we are updating an instance and want to update its attributes,
        # prefetch them.
        """

        object_id = data.get("id")
        if object_id and data.get("attributes"):
            # Prefetches needed by AttributeAssignmentMixin and
            # associate_attribute_values_to_instance
            qs = cls.Meta.model.objects.prefetch_related(
                "product__product_type__variant_attributes__values",
                "product__product_type__attributevariant",
            )
            return cls.get_node_or_error(
                info, object_id, only_type="ProductVariant", qs=qs
            )

        return super().get_instance(info, **data)

    @classmethod
    @transaction.atomic()
    def save(cls, info, instance, cleaned_input):
        instance.save()
        # Recalculate the "discounted price" for the parent product
        update_product_discounted_price_task.delay(instance.product_id)
        stocks = cleaned_input.get("stocks")
        if stocks:
            cls.create_variant_stocks(instance, stocks)

        attributes = cleaned_input.get("attributes")
        if attributes:
            AttributeAssignmentMixin.save(instance, attributes)
            instance.name = generate_name_for_variant(instance)
            instance.save(update_fields=["name"])
        info.context.plugins.product_updated(instance.product)

    @classmethod
    def create_variant_stocks(cls, variant, stocks):
        warehouse_ids = [stock["warehouse"] for stock in stocks]
        warehouses = cls.get_nodes_or_error(
            warehouse_ids, "warehouse", only_type=Warehouse
        )
        create_stocks(variant, stocks, warehouses)

    @classmethod
    def success_response(cls, instance):
        instance = ChannelContext(node=instance, channel_slug=None)
        return super().success_response(instance)


class ProductVariantUpdate(ProductVariantCreate):
    class Arguments:
        id = graphene.ID(
            required=True, description="ID of a product variant to update."
        )
        input = ProductVariantInput(
            required=True, description="Fields required to update a product variant."
        )

    class Meta:
        description = "Updates an existing variant for product."
        model = models.ProductVariant
        permissions = (ProductPermissions.MANAGE_PRODUCTS,)
        error_type_class = ProductError
        error_type_field = "product_errors"

    @classmethod
    def validate_duplicated_attribute_values(
        cls, attributes, used_attribute_values, instance=None
    ):
        # Check if the variant is getting updated,
        # and the assigned attributes do not change
        if instance.product_id is not None:
            assigned_attributes = get_used_attribute_values_for_variant(instance)
            input_attribute_values = defaultdict(list)
            for attribute in attributes:
                input_attribute_values[attribute.id].extend(attribute.values)
            if input_attribute_values == assigned_attributes:
                return
        # if assigned attributes is getting updated run duplicated attribute validation
        super().validate_duplicated_attribute_values(attributes, used_attribute_values)


class ProductVariantDelete(ModelDeleteMutation):
    class Arguments:
        id = graphene.ID(
            required=True, description="ID of a product variant to delete."
        )

    class Meta:
        description = "Deletes a product variant."
        model = models.ProductVariant
        permissions = (ProductPermissions.MANAGE_PRODUCTS,)
        error_type_class = ProductError
        error_type_field = "product_errors"

    @classmethod
    def success_response(cls, instance):
        # Update the "discounted_prices" of the parent product
        update_product_discounted_price_task.delay(instance.product_id)
        instance = ChannelContext(node=instance, channel_slug=None)
        return super().success_response(instance)

    @classmethod
    def perform_mutation(cls, _root, info, **data):
        node_id = data.get("id")
        variant_pk = from_global_id_strict_type(node_id, ProductVariant, field="pk")

        # get draft order lines for variant
        line_pks = list(
            order_models.OrderLine.objects.filter(
                variant__pk=variant_pk, order__status=OrderStatus.DRAFT
            ).values_list("pk", flat=True)
        )

        response = super().perform_mutation(_root, info, **data)

        # delete order lines for deleted variant
        order_models.OrderLine.objects.filter(pk__in=line_pks).delete()

        return response


class ProductVariantUpdateMeta(UpdateMetaBaseMutation):
    class Meta:
        model = models.ProductVariant
        description = "Update public metadata for product variant."
        permissions = (ProductPermissions.MANAGE_PRODUCTS,)
        public = True
        error_type_class = ProductError
        error_type_field = "product_errors"


class ProductVariantClearMeta(ClearMetaBaseMutation):
    class Meta:
        model = models.ProductVariant
        description = "Clears public metadata for product variant."
        permissions = (ProductPermissions.MANAGE_PRODUCTS,)
        public = True
        error_type_class = ProductError
        error_type_field = "product_errors"


class ProductVariantUpdatePrivateMeta(UpdateMetaBaseMutation):
    class Meta:
        model = models.ProductVariant
        description = "Update private metadata for product variant."
        permissions = (ProductPermissions.MANAGE_PRODUCTS,)
        public = False
        error_type_class = ProductError
        error_type_field = "product_errors"


class ProductVariantClearPrivateMeta(ClearMetaBaseMutation):
    class Meta:
        model = models.ProductVariant
        description = "Clears private metadata for product variant."
        permissions = (ProductPermissions.MANAGE_PRODUCTS,)
        public = False
        error_type_class = ProductError
        error_type_field = "product_errors"


class ProductTypeInput(graphene.InputObjectType):
    name = graphene.String(description="Name of the product type.")
    slug = graphene.String(description="Product type slug.")
    has_variants = graphene.Boolean(
        description=(
            "Determines if product of this type has multiple variants. This option "
            "mainly simplifies product management in the dashboard. There is always at "
            "least one variant created under the hood."
        )
    )
    product_attributes = graphene.List(
        graphene.ID,
        description="List of attributes shared among all product variants.",
        name="productAttributes",
    )
    variant_attributes = graphene.List(
        graphene.ID,
        description=(
            "List of attributes used to distinguish between different variants of "
            "a product."
        ),
        name="variantAttributes",
    )
    is_shipping_required = graphene.Boolean(
        description="Determines if shipping is required for products of this variant."
    )
    is_digital = graphene.Boolean(
        description="Determines if products are digital.", required=False
    )
    weight = WeightScalar(description="Weight of the ProductType items.")
    tax_code = graphene.String(description="Tax rate for enabled tax gateway.")


class ProductTypeCreate(ModelMutation):
    class Arguments:
        input = ProductTypeInput(
            required=True, description="Fields required to create a product type."
        )

    class Meta:
        description = "Creates a new product type."
        model = models.ProductType
        permissions = (ProductPermissions.MANAGE_PRODUCTS,)
        error_type_class = ProductError
        error_type_field = "product_errors"

    @classmethod
    def clean_input(cls, info, instance, data):
        cleaned_input = super().clean_input(info, instance, data)

        weight = cleaned_input.get("weight")
        if weight and weight.value < 0:
            raise ValidationError(
                {
                    "weight": ValidationError(
                        "Product type can't have negative weight.",
                        code=ProductErrorCode.INVALID,
                    )
                }
            )

        try:
            cleaned_input = validate_slug_and_generate_if_needed(
                instance, "name", cleaned_input
            )
        except ValidationError as error:
            error.code = ProductErrorCode.REQUIRED.value
            raise ValidationError({"slug": error})

        # FIXME  tax_rate logic should be dropped after we remove tax_rate from input
        tax_rate = cleaned_input.pop("tax_rate", "")
        if tax_rate:
            instance.store_value_in_metadata(
                {"vatlayer.code": tax_rate, "description": tax_rate}
            )
            info.context.plugins.assign_tax_code_to_object_meta(instance, tax_rate)

        tax_code = cleaned_input.pop("tax_code", "")
        if tax_code:
            info.context.plugins.assign_tax_code_to_object_meta(instance, tax_code)

        return cleaned_input

    @classmethod
    def _save_m2m(cls, info, instance, cleaned_data):
        super()._save_m2m(info, instance, cleaned_data)
        product_attributes = cleaned_data.get("product_attributes")
        variant_attributes = cleaned_data.get("variant_attributes")
        if product_attributes is not None:
            instance.product_attributes.set(product_attributes)
        if variant_attributes is not None:
            instance.variant_attributes.set(variant_attributes)


class ProductTypeUpdate(ProductTypeCreate):
    class Arguments:
        id = graphene.ID(required=True, description="ID of a product type to update.")
        input = ProductTypeInput(
            required=True, description="Fields required to update a product type."
        )

    class Meta:
        description = "Updates an existing product type."
        model = models.ProductType
        permissions = (ProductPermissions.MANAGE_PRODUCTS,)
        error_type_class = ProductError
        error_type_field = "product_errors"

    @classmethod
    def save(cls, info, instance, cleaned_input):
        variant_attr = cleaned_input.get("variant_attributes")
        if variant_attr:
            variant_attr = set(variant_attr)
            variant_attr_ids = [attr.pk for attr in variant_attr]
            update_variants_names.delay(instance.pk, variant_attr_ids)
        super().save(info, instance, cleaned_input)


class ProductTypeDelete(ModelDeleteMutation):
    class Arguments:
        id = graphene.ID(required=True, description="ID of a product type to delete.")

    class Meta:
        description = "Deletes a product type."
        model = models.ProductType
        permissions = (ProductPermissions.MANAGE_PRODUCTS,)
        error_type_class = ProductError
        error_type_field = "product_errors"

    @classmethod
    def perform_mutation(cls, _root, info, **data):
        node_id = data.get("id")
        product_type_pk = from_global_id_strict_type(node_id, ProductType, field="pk")
        variants_pks = models.Product.objects.filter(
            product_type__pk=product_type_pk
        ).values_list("variants__pk", flat=True)
        # get draft order lines for products
        order_line_pks = list(
            order_models.OrderLine.objects.filter(
                variant__pk__in=variants_pks, order__status=OrderStatus.DRAFT
            ).values_list("pk", flat=True)
        )

        response = super().perform_mutation(_root, info, **data)

        # delete order lines for deleted variants
        order_models.OrderLine.objects.filter(pk__in=order_line_pks).delete()

        return response


class ProductTypeUpdateMeta(UpdateMetaBaseMutation):
    class Meta:
        model = models.ProductType
        description = "Update public metadata for product type."
        permissions = (ProductPermissions.MANAGE_PRODUCTS,)
        public = True
        error_type_class = ProductError
        error_type_field = "product_errors"


class ProductTypeClearMeta(ClearMetaBaseMutation):
    class Meta:
        description = "Clears public metadata for product type."
        model = models.ProductType
        permissions = (ProductPermissions.MANAGE_PRODUCTS,)
        public = True
        error_type_class = ProductError
        error_type_field = "product_errors"


class ProductTypeUpdatePrivateMeta(UpdateMetaBaseMutation):
    class Meta:
        description = "Update private metadata for product type."
        model = models.ProductType
        permissions = (ProductPermissions.MANAGE_PRODUCTS,)
        public = False
        error_type_class = ProductError
        error_type_field = "product_errors"


class ProductTypeClearPrivateMeta(ClearMetaBaseMutation):
    class Meta:
        description = "Clears private metadata for product type."
        model = models.ProductType
        permissions = (ProductPermissions.MANAGE_PRODUCTS,)
        public = False
        error_type_class = ProductError
        error_type_field = "product_errors"


class ProductImageCreateInput(graphene.InputObjectType):
    alt = graphene.String(description="Alt text for an image.")
    image = Upload(
        required=True, description="Represents an image file in a multipart request."
    )
    product = graphene.ID(
        required=True, description="ID of an product.", name="product"
    )


class ProductImageCreate(BaseMutation):
    product = graphene.Field(Product)
    image = graphene.Field(ProductImage)

    class Arguments:
        input = ProductImageCreateInput(
            required=True, description="Fields required to create a product image."
        )

    class Meta:
        description = (
            "Create a product image. This mutation must be sent as a `multipart` "
            "request. More detailed specs of the upload format can be found here: "
            "https://github.com/jaydenseric/graphql-multipart-request-spec"
        )
        permissions = (ProductPermissions.MANAGE_PRODUCTS,)
        error_type_class = ProductError
        error_type_field = "product_errors"

    @classmethod
    def perform_mutation(cls, _root, info, **data):
        data = data.get("input")
        product = cls.get_node_or_error(
            info, data["product"], field="product", only_type=Product
        )

        image_data = info.context.FILES.get(data["image"])
        validate_image_file(image_data, "image")

        image = product.images.create(image=image_data, alt=data.get("alt", ""))
        create_product_thumbnails.delay(image.pk)
        product = ChannelContext(node=product, channel_slug=None)
        return ProductImageCreate(product=product, image=image)


class ProductImageUpdateInput(graphene.InputObjectType):
    alt = graphene.String(description="Alt text for an image.")


class ProductImageUpdate(BaseMutation):
    product = graphene.Field(Product)
    image = graphene.Field(ProductImage)

    class Arguments:
        id = graphene.ID(required=True, description="ID of a product image to update.")
        input = ProductImageUpdateInput(
            required=True, description="Fields required to update a product image."
        )

    class Meta:
        description = "Updates a product image."
        permissions = (ProductPermissions.MANAGE_PRODUCTS,)
        error_type_class = ProductError
        error_type_field = "product_errors"

    @classmethod
    def perform_mutation(cls, _root, info, **data):
        image = cls.get_node_or_error(info, data.get("id"), only_type=ProductImage)
        product = image.product
        alt = data.get("input").get("alt")
        if alt is not None:
            image.alt = alt
            image.save(update_fields=["alt"])
        product = ChannelContext(node=product, channel_slug=None)
        return ProductImageUpdate(product=product, image=image)


class ProductImageReorder(BaseMutation):
    product = graphene.Field(Product)
    images = graphene.List(ProductImage)

    class Arguments:
        product_id = graphene.ID(
            required=True,
            description="Id of product that images order will be altered.",
        )
        images_ids = graphene.List(
            graphene.ID,
            required=True,
            description="IDs of a product images in the desired order.",
        )

    class Meta:
        description = "Changes ordering of the product image."
        permissions = (ProductPermissions.MANAGE_PRODUCTS,)
        error_type_class = ProductError
        error_type_field = "product_errors"

    @classmethod
    def perform_mutation(cls, _root, info, product_id, images_ids):
        product = cls.get_node_or_error(
            info, product_id, field="product_id", only_type=Product
        )
        if len(images_ids) != product.images.count():
            raise ValidationError(
                {
                    "order": ValidationError(
                        "Incorrect number of image IDs provided.",
                        code=ProductErrorCode.INVALID,
                    )
                }
            )

        images = []
        for image_id in images_ids:
            image = cls.get_node_or_error(
                info, image_id, field="order", only_type=ProductImage
            )
            if image and image.product != product:
                raise ValidationError(
                    {
                        "order": ValidationError(
                            "Image %(image_id)s does not belong to this product.",
                            code=ProductErrorCode.NOT_PRODUCTS_IMAGE,
                            params={"image_id": image_id},
                        )
                    }
                )
            images.append(image)

        for order, image in enumerate(images):
            image.sort_order = order
            image.save(update_fields=["sort_order"])

        product = ChannelContext(node=product, channel_slug=None)
        return ProductImageReorder(product=product, images=images)


class ProductVariantReorder(BaseMutation):
    product = graphene.Field(Product)

    class Arguments:
        product_id = graphene.ID(
            required=True,
            description="Id of product that variants order will be altered.",
        )
        moves = graphene.List(
            ReorderInput,
            required=True,
            description="The list of variant reordering operations.",
        )

    class Meta:
        description = (
            "Reorder the variants of a product. "
            "Mutation updates updated_at on product and "
            "triggers PRODUCT_UPDATED webhook."
        )
        permissions = (ProductPermissions.MANAGE_PRODUCTS,)
        error_type_class = ProductError
        error_type_field = "product_errors"

    @classmethod
    def perform_mutation(cls, _root, info, product_id, moves):
        pk = from_global_id_strict_type(product_id, only_type=Product, field="id")

        try:
            product = models.Product.objects.prefetch_related("variants").get(pk=pk)
        except ObjectDoesNotExist:
            raise ValidationError(
                {
                    "product_id": ValidationError(
                        (f"Couldn't resolve to a product type: {product_id}"),
                        code=ProductErrorCode.NOT_FOUND,
                    )
                }
            )

        variants_m2m = product.variants
        operations = {}

        for move_info in moves:
            variant_pk = from_global_id_strict_type(
                move_info.id, only_type=ProductVariant, field="moves"
            )

            try:
                m2m_info = variants_m2m.get(id=int(variant_pk))
            except ObjectDoesNotExist:
                raise ValidationError(
                    {
                        "moves": ValidationError(
                            f"Couldn't resolve to a variant: {move_info.id}",
                            code=ProductErrorCode.NOT_FOUND,
                        )
                    }
                )
            operations[m2m_info.pk] = move_info.sort_order

        with transaction.atomic():
            perform_reordering(variants_m2m, operations)

        product.save(update_fields=["updated_at"])
        info.context.plugins.product_updated(product)
        return ProductVariantReorder(product=product)


class ProductImageDelete(BaseMutation):
    product = graphene.Field(Product)
    image = graphene.Field(ProductImage)

    class Arguments:
        id = graphene.ID(required=True, description="ID of a product image to delete.")

    class Meta:
        description = "Deletes a product image."
        permissions = (ProductPermissions.MANAGE_PRODUCTS,)
        error_type_class = ProductError
        error_type_field = "product_errors"

    @classmethod
    def perform_mutation(cls, _root, info, **data):
        image = cls.get_node_or_error(info, data.get("id"), only_type=ProductImage)
        image_id = image.id
        image.delete()
        image.id = image_id
        product = ChannelContext(node=image.product, channel_slug=None)
        return ProductImageDelete(product=product, image=image)


class VariantImageAssign(BaseMutation):
    product_variant = graphene.Field(ProductVariant)
    image = graphene.Field(ProductImage)

    class Arguments:
        image_id = graphene.ID(
            required=True, description="ID of a product image to assign to a variant."
        )
        variant_id = graphene.ID(required=True, description="ID of a product variant.")

    class Meta:
        description = "Assign an image to a product variant."
        permissions = (ProductPermissions.MANAGE_PRODUCTS,)
        error_type_class = ProductError
        error_type_field = "product_errors"

    @classmethod
    def perform_mutation(cls, _root, info, image_id, variant_id):
        image = cls.get_node_or_error(
            info, image_id, field="image_id", only_type=ProductImage
        )
        variant = cls.get_node_or_error(
            info, variant_id, field="variant_id", only_type=ProductVariant
        )
        if image and variant:
            # check if the given image and variant can be matched together
            image_belongs_to_product = variant.product.images.filter(
                pk=image.pk
            ).first()
            if image_belongs_to_product:
                image.variant_images.create(variant=variant)
            else:
                raise ValidationError(
                    {
                        "image_id": ValidationError(
                            "This image doesn't belong to that product.",
                            code=ProductErrorCode.NOT_PRODUCTS_IMAGE,
                        )
                    }
                )
        variant = ChannelContext(node=variant, channel_slug=None)
        return VariantImageAssign(product_variant=variant, image=image)


class VariantImageUnassign(BaseMutation):
    product_variant = graphene.Field(ProductVariant)
    image = graphene.Field(ProductImage)

    class Arguments:
        image_id = graphene.ID(
            required=True,
            description="ID of a product image to unassign from a variant.",
        )
        variant_id = graphene.ID(required=True, description="ID of a product variant.")

    class Meta:
        description = "Unassign an image from a product variant."
        permissions = (ProductPermissions.MANAGE_PRODUCTS,)
        error_type_class = ProductError
        error_type_field = "product_errors"

    @classmethod
    def perform_mutation(cls, _root, info, image_id, variant_id):
        image = cls.get_node_or_error(
            info, image_id, field="image_id", only_type=ProductImage
        )
        variant = cls.get_node_or_error(
            info, variant_id, field="variant_id", only_type=ProductVariant
        )

        try:
            variant_image = models.VariantImage.objects.get(
                image=image, variant=variant
            )
        except models.VariantImage.DoesNotExist:
            raise ValidationError(
                {
                    "image_id": ValidationError(
                        "Image is not assigned to this variant.",
                        code=ProductErrorCode.NOT_PRODUCTS_IMAGE,
                    )
                }
            )
        else:
            variant_image.delete()

        variant = ChannelContext(node=variant, channel_slug=None)
        return VariantImageUnassign(product_variant=variant, image=image)


class ProductSetAvailabilityForPurchase(BaseMutation):
    product = graphene.Field(Product)

    class Arguments:
        product_id = graphene.ID(
            required=True,
            description=(
                "Id of product that availability for purchase should be changed."
            ),
        )
        is_available = graphene.Boolean(
            description="Determine if product should be available for purchase.",
            required=True,
        )
        start_date = graphene.Date(
            description=(
                "A start date from which a product will be available for purchase. "
                "When not set and isAvailable is set to True, "
                "the current day is assumed."
            ),
            required=False,
        )

    class Meta:
        description = "Set product availability for purchase date."
        permissions = (ProductPermissions.MANAGE_PRODUCTS,)
        error_type_class = ProductError
        error_type_field = "product_errors"

    @classmethod
    def perform_mutation(cls, _root, info, **data):
        product = cls.get_node_or_error(info, data.get("product_id"), only_type=Product)
        is_available = data.get("is_available")
        start_date = data.get("start_date")

        if start_date and not is_available:
            raise ValidationError(
                {
                    "start_date": ValidationError(
                        "Cannot set start date when isAvailable is false.",
                        code=ProductErrorCode.INVALID,
                    )
                }
            )

        if not is_available:
            product.available_for_purchase = None
        elif is_available and not start_date:
            product.available_for_purchase = datetime.date.today()
        else:
            product.available_for_purchase = start_date

        product.save(update_fields=["available_for_purchase", "updated_at"])
        product = ChannelContext(node=product, channel_slug=None)
        info.context.plugins.product_updated(product)
        return ProductSetAvailabilityForPurchase(product=product)<|MERGE_RESOLUTION|>--- conflicted
+++ resolved
@@ -945,11 +945,11 @@
         error_type_field = "product_errors"
 
     @classmethod
-<<<<<<< HEAD
     def success_response(cls, instance):
         instance = ChannelContext(node=instance, channel_slug=None)
         return super().success_response(instance)
-=======
+
+    @classmethod
     def perform_mutation(cls, _root, info, **data):
         node_id = data.get("id")
         instance = cls.get_node_or_error(info, node_id, only_type=Product)
@@ -967,7 +967,6 @@
         order_models.OrderLine.objects.filter(pk__in=line_pks).delete()
 
         return response
->>>>>>> 2ad1d3d2
 
 
 class ProductUpdateMeta(UpdateMetaBaseMutation):
