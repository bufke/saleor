--- conflicted
+++ resolved
@@ -2,11 +2,8 @@
 
 import graphene
 import pytest
-<<<<<<< HEAD
 from django.utils import timezone
-=======
 from prices import Money, TaxedMoney
->>>>>>> 2ad1d3d2
 
 from ....order import OrderStatus
 from ....order.models import OrderLine
@@ -253,7 +250,7 @@
 
 
 def test_delete_products(
-    staff_api_client, product_list, permission_manage_products, order_list
+    staff_api_client, product_list, permission_manage_products, order_list, channel_USD
 ):
     # given
     query = DELETE_PRODUCTS_MUTATION
@@ -266,7 +263,7 @@
     draft_order_lines_pks = []
     not_draft_order_lines_pks = []
     for variant in [product_list[0].variants.first(), product_list[1].variants.first()]:
-        net = variant.get_price()
+        net = variant.get_price(channel_USD.slug)
         gross = Money(amount=net.amount, currency=net.currency)
 
         order_line = OrderLine.objects.create(
@@ -437,11 +434,6 @@
     assert not ProductVariant.objects.filter(
         id__in=[variant.id for variant in product_variant_list]
     ).exists()
-<<<<<<< HEAD
-    assert not ProductVariantChannelListing.objects.filter(
-        variant_id__in=[variant.id for variant in product_variant_list]
-    ).exists()
-=======
 
 
 def test_delete_product_variants_in_draft_orders(
@@ -450,6 +442,7 @@
     permission_manage_products,
     order_line,
     order_list,
+    channel_USD,
 ):
     # given
     query = PRODUCT_VARIANT_BULK_DELETE_MUTATION
@@ -460,7 +453,7 @@
     draft_order.save(update_fields=["status"])
 
     second_variant_in_draft = variants[1]
-    net = second_variant_in_draft.get_price()
+    net = second_variant_in_draft.get_price(channel_USD.slug)
     gross = Money(amount=net.amount, currency=net.currency)
     second_draft_order = OrderLine.objects.create(
         variant=second_variant_in_draft,
@@ -474,7 +467,7 @@
     )
 
     variant = variants[0]
-    net = variant.get_price()
+    net = variant.get_price(channel_USD.slug)
     gross = Money(amount=net.amount, currency=net.currency)
     order_not_draft = order_list[-1]
     order_line_not_in_draft = OrderLine.objects.create(
@@ -517,5 +510,4 @@
     with pytest.raises(second_draft_order._meta.model.DoesNotExist):
         second_draft_order.refresh_from_db()
 
-    assert OrderLine.objects.filter(pk=order_line_not_in_draft_pk).exists()
->>>>>>> 2ad1d3d2
+    assert OrderLine.objects.filter(pk=order_line_not_in_draft_pk).exists()