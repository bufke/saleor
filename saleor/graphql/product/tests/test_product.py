import json
from datetime import datetime
from decimal import Decimal
from unittest.mock import ANY, Mock, patch

import graphene
import pytest
from django.core.exceptions import ValidationError
from django.utils.dateparse import parse_datetime
from django.utils.text import slugify
from graphql_relay import to_global_id
from measurement.measures import Weight
from prices import Money

from ....core.taxes import TaxType
from ....core.weight import WeightUnits
from ....plugins.manager import PluginsManager
from ....product import AttributeInputType
from ....product.error_codes import ProductErrorCode
from ....product.models import (
    Attribute,
    AttributeValue,
    Category,
    Collection,
    Product,
    ProductChannelListing,
    ProductImage,
    ProductType,
    ProductVariant,
)
from ....product.tasks import update_variants_names
from ....product.tests.utils import create_image, create_pdf_file_with_image_ext
from ....product.utils.attributes import associate_attribute_values_to_instance
from ....warehouse.models import Allocation, Stock, Warehouse
from ...core.enums import ReportingPeriod
from ...tests.utils import (
    assert_no_permission,
    get_graphql_content,
    get_multipart_request_body,
)
from ..bulk_mutations.products import ProductVariantStocksUpdate
from ..utils import create_stocks


@pytest.fixture
def query_products_with_filter():
    query = """
        query ($filter: ProductFilterInput!, $channel: String) {
          products(first:5, filter: $filter, channel: $channel) {
            edges{
              node{
                id
                name
              }
            }
          }
        }
        """
    return query


@pytest.fixture
def query_collections_with_filter():
    query = """
    query ($filter: CollectionFilterInput!, ) {
          collections(first:5, filter: $filter) {
            edges{
              node{
                id
                name
              }
            }
          }
        }
        """
    return query


@pytest.fixture
def query_categories_with_filter():
    query = """
    query ($filter: CategoryFilterInput!, ) {
          categories(first:5, filter: $filter) {
            totalCount
            edges{
              node{
                id
                name
              }
            }
          }
        }
        """
    return query


QUERY_FETCH_ALL_PRODUCTS = """
    query ($channel:String){
        products(first: 1, channel: $channel) {
            totalCount
            edges {
                node {
                    name
                }
            }
        }
    }
"""


QUERY_PRODUCT = """
    query ($id: ID, $slug: String, $channel:String){
        product(
            id: $id,
            slug: $slug,
            channel: $channel
        ) {
            id
            name
            weight {
                unit
                value
            }
        }
    }
    """


def test_product_query_by_id_available_as_staff_user(
    staff_api_client, permission_manage_products, product, channel_USD
):
    variables = {
        "id": graphene.Node.to_global_id("Product", product.pk),
        "channel": channel_USD.slug,
    }

    response = staff_api_client.post_graphql(
        QUERY_PRODUCT,
        variables=variables,
        permissions=(permission_manage_products,),
        check_no_permissions=False,
    )
    content = get_graphql_content(response)
    product_data = content["data"]["product"]
    assert product_data is not None
    assert product_data["name"] == product.name


def test_product_query_by_id_not_available_as_staff_user(
    staff_api_client, permission_manage_products, product, channel_USD
):
    variables = {
        "id": graphene.Node.to_global_id("Product", product.pk),
        "channel": channel_USD.slug,
    }
    ProductChannelListing.objects.filter(product=product, channel=channel_USD).update(
        is_published=False
    )

    response = staff_api_client.post_graphql(
        QUERY_PRODUCT,
        variables=variables,
        permissions=(permission_manage_products,),
        check_no_permissions=False,
    )
    content = get_graphql_content(response)
    product_data = content["data"]["product"]
    assert product_data is not None
    assert product_data["name"] == product.name


def test_product_query_by_id_not_existing_in_channel_as_staff_user(
    staff_api_client, permission_manage_products, product, channel_USD
):
    variables = {
        "id": graphene.Node.to_global_id("Product", product.pk),
        "channel": channel_USD.slug,
    }
    ProductChannelListing.objects.filter(product=product, channel=channel_USD).delete()

    response = staff_api_client.post_graphql(
        QUERY_PRODUCT,
        variables=variables,
        permissions=(permission_manage_products,),
        check_no_permissions=False,
    )
    content = get_graphql_content(response)
    product_data = content["data"]["product"]
    assert product_data is not None
    assert product_data["name"] == product.name


def test_product_query_by_id_available_as_app(
    app_api_client, permission_manage_products, product, channel_USD
):
    variables = {
        "id": graphene.Node.to_global_id("Product", product.pk),
        "channel": channel_USD.slug,
    }

    response = app_api_client.post_graphql(
        QUERY_PRODUCT,
        variables=variables,
        permissions=(permission_manage_products,),
        check_no_permissions=False,
    )
    content = get_graphql_content(response)
    product_data = content["data"]["product"]
    assert product_data is not None
    assert product_data["name"] == product.name


@pytest.mark.skip(reason="Issue #5845")
def test_product_query_by_id_not_available_as_app(
    app_api_client, permission_manage_products, product, channel_USD
):
    variables = {
        "id": graphene.Node.to_global_id("Product", product.pk),
        "channel": channel_USD.slug,
    }
    ProductChannelListing.objects.filter(product=product, channel=channel_USD).update(
        is_published=False
    )

    response = app_api_client.post_graphql(
        QUERY_PRODUCT,
        variables=variables,
        permissions=(permission_manage_products,),
        check_no_permissions=False,
    )
    content = get_graphql_content(response)
    product_data = content["data"]["product"]
    assert product_data is not None
    assert product_data["name"] == product.name


@pytest.mark.skip(reason="Issue #5845")
def test_product_query_by_id_not_existing_in_channel_as_app(
    app_api_client, permission_manage_products, product, channel_USD
):
    variables = {
        "id": graphene.Node.to_global_id("Product", product.pk),
        "channel": channel_USD.slug,
    }
    ProductChannelListing.objects.filter(product=product, channel=channel_USD).delete()

    response = app_api_client.post_graphql(
        QUERY_PRODUCT,
        variables=variables,
        permissions=(permission_manage_products,),
        check_no_permissions=False,
    )
    content = get_graphql_content(response)
    product_data = content["data"]["product"]
    assert product_data is not None
    assert product_data["name"] == product.name


def test_product_query_by_id_available_as_customer(
    user_api_client, product, channel_USD
):
    variables = {
        "id": graphene.Node.to_global_id("Product", product.pk),
        "channel": channel_USD.slug,
    }

    response = user_api_client.post_graphql(QUERY_PRODUCT, variables=variables)
    content = get_graphql_content(response)
    product_data = content["data"]["product"]
    assert product_data is not None
    assert product_data["name"] == product.name


<<<<<<< HEAD
def test_product_query_by_id_not_available_as_customer(
    user_api_client, product, channel_USD
=======
def test_product_query_by_id_weight_returned_in_default_unit(
    user_api_client, product, site_settings
):
    # given
    product.weight = Weight(kg=10)
    product.save(update_fields=["weight"])

    site_settings.default_weight_unit = WeightUnits.POUND
    site_settings.save(update_fields=["default_weight_unit"])

    variables = {"id": graphene.Node.to_global_id("Product", product.pk)}

    # when
    response = user_api_client.post_graphql(QUERY_PRODUCT, variables=variables)

    # then
    content = get_graphql_content(response)
    product_data = content["data"]["product"]
    assert product_data is not None
    assert product_data["name"] == product.name
    assert product_data["weight"]["value"] == 22.046
    assert product_data["weight"]["unit"] == WeightUnits.POUND.upper()


def test_product_query_by_id_weight_is_rounded(user_api_client, product, site_settings):
    # given
    product.weight = Weight(kg=1.83456)
    product.save(update_fields=["weight"])

    site_settings.default_weight_unit = WeightUnits.KILOGRAM
    site_settings.save(update_fields=["default_weight_unit"])

    variables = {"id": graphene.Node.to_global_id("Product", product.pk)}

    # when
    response = user_api_client.post_graphql(QUERY_PRODUCT, variables=variables)

    # then
    content = get_graphql_content(response)
    product_data = content["data"]["product"]
    assert product_data is not None
    assert product_data["name"] == product.name
    assert product_data["weight"]["value"] == 1.835
    assert product_data["weight"]["unit"] == WeightUnits.KILOGRAM.upper()


def test_product_query_by_slug(
    user_api_client, product,
>>>>>>> 28ce0d5a
):
    variables = {
        "id": graphene.Node.to_global_id("Product", product.pk),
        "channel": channel_USD.slug,
    }
    ProductChannelListing.objects.filter(product=product, channel=channel_USD).update(
        is_published=False
    )

    response = user_api_client.post_graphql(QUERY_PRODUCT, variables=variables)
    content = get_graphql_content(response)
    product_data = content["data"]["product"]
    assert product_data is None


def test_product_query_by_id_not_existing_in_channel_as_customer(
    user_api_client, product, channel_USD
):
    variables = {
        "id": graphene.Node.to_global_id("Product", product.pk),
        "channel": channel_USD.slug,
    }
    ProductChannelListing.objects.filter(product=product, channel=channel_USD).delete()

    response = user_api_client.post_graphql(QUERY_PRODUCT, variables=variables)
    content = get_graphql_content(response)
    product_data = content["data"]["product"]
    assert product_data is None


def test_product_query_by_slug_available_as_staff_user(
    staff_api_client, permission_manage_products, product, channel_USD
):
    variables = {
        "slug": product.slug,
        "channel": channel_USD.slug,
    }

    response = staff_api_client.post_graphql(
        QUERY_PRODUCT,
        variables=variables,
        permissions=(permission_manage_products,),
        check_no_permissions=False,
    )
    content = get_graphql_content(response)
    product_data = content["data"]["product"]
    assert product_data is not None
    assert product_data["name"] == product.name


def test_product_query_by_slug_not_available_as_staff_user(
    staff_api_client, permission_manage_products, product, channel_USD
):
    variables = {
        "slug": product.slug,
        "channel": channel_USD.slug,
    }
    ProductChannelListing.objects.filter(product=product, channel=channel_USD).update(
        is_published=False
    )

    response = staff_api_client.post_graphql(
        QUERY_PRODUCT,
        variables=variables,
        permissions=(permission_manage_products,),
        check_no_permissions=False,
    )
    content = get_graphql_content(response)
    product_data = content["data"]["product"]
    assert product_data is not None
    assert product_data["name"] == product.name


def test_product_query_by_slug_not_existing_in_channel_as_staff_user(
    staff_api_client, permission_manage_products, product, channel_USD
):
    variables = {
        "slug": product.slug,
        "channel": channel_USD.slug,
    }
    ProductChannelListing.objects.filter(product=product, channel=channel_USD).delete()

    response = staff_api_client.post_graphql(
        QUERY_PRODUCT,
        variables=variables,
        permissions=(permission_manage_products,),
        check_no_permissions=False,
    )
    content = get_graphql_content(response)
    product_data = content["data"]["product"]
    assert product_data is not None
    assert product_data["name"] == product.name


def test_product_query_by_slug_available_as_app(
    app_api_client, permission_manage_products, product, channel_USD
):
    variables = {
        "slug": product.slug,
        "channel": channel_USD.slug,
    }

    response = app_api_client.post_graphql(
        QUERY_PRODUCT,
        variables=variables,
        permissions=(permission_manage_products,),
        check_no_permissions=False,
    )
    content = get_graphql_content(response)
    product_data = content["data"]["product"]
    assert product_data is not None
    assert product_data["name"] == product.name


@pytest.mark.skip(reason="Issue #5845")
def test_product_query_by_slug_not_available_as_app(
    app_api_client, permission_manage_products, product, channel_USD
):
    variables = {
        "slug": product.slug,
        "channel": channel_USD.slug,
    }
    ProductChannelListing.objects.filter(product=product, channel=channel_USD).update(
        is_published=False
    )

    response = app_api_client.post_graphql(
        QUERY_PRODUCT,
        variables=variables,
        permissions=(permission_manage_products,),
        check_no_permissions=False,
    )
    content = get_graphql_content(response)
    product_data = content["data"]["product"]
    assert product_data is not None
    assert product_data["name"] == product.name


@pytest.mark.skip(reason="Issue #5845")
def test_product_query_by_slug_not_existing_in_channel_as_app(
    app_api_client, permission_manage_products, product, channel_USD
):
    variables = {
        "slug": product.slug,
        "channel": channel_USD.slug,
    }
    ProductChannelListing.objects.filter(product=product, channel=channel_USD).delete()

    response = app_api_client.post_graphql(
        QUERY_PRODUCT,
        variables=variables,
        permissions=(permission_manage_products,),
        check_no_permissions=False,
    )
    content = get_graphql_content(response)
    product_data = content["data"]["product"]
    assert product_data is not None
    assert product_data["name"] == product.name


def test_product_query_by_slug_available_as_customer(
    user_api_client, product, channel_USD
):
    variables = {
        "slug": product.slug,
        "channel": channel_USD.slug,
    }

    response = user_api_client.post_graphql(QUERY_PRODUCT, variables=variables)
    content = get_graphql_content(response)
    product_data = content["data"]["product"]
    assert product_data is not None
    assert product_data["name"] == product.name


def test_product_query_by_slug_not_available_as_customer(
    user_api_client, product, channel_USD
):
    variables = {
        "slug": product.slug,
        "channel": channel_USD.slug,
    }
    ProductChannelListing.objects.filter(product=product, channel=channel_USD).update(
        is_published=False
    )

    response = user_api_client.post_graphql(QUERY_PRODUCT, variables=variables)
    content = get_graphql_content(response)
    product_data = content["data"]["product"]
    assert product_data is None


def test_product_query_unpublished_products_by_slug(
    user_api_client, product, permission_manage_products, channel_USD
):
    # given
    user = user_api_client.user
    user.user_permissions.add(permission_manage_products)

    ProductChannelListing.objects.filter(product=product, channel=channel_USD).update(
        is_published=False
    )
    variables = {
        "slug": product.slug,
        "channel": channel_USD.slug,
    }

    # when
    response = user_api_client.post_graphql(QUERY_PRODUCT, variables=variables)

    # then
    content = get_graphql_content(response)
    product_data = content["data"]["product"]
    assert product_data is not None
    assert product_data["name"] == product.name


def test_product_query_unpublished_products_by_slug_and_anonympus_user(
    api_client, product, channel_USD
):
    # given
    ProductChannelListing.objects.filter(product=product, channel=channel_USD).update(
        is_published=False
    )
    variables = {
        "slug": product.slug,
        "channel": channel_USD.slug,
    }

    # when
    response = api_client.post_graphql(QUERY_PRODUCT, variables=variables)

    # then
    content = get_graphql_content(response)
    product_data = content["data"]["product"]
    assert product_data is None


def test_product_query_by_slug_not_existing_in_channel_as_customer(
    user_api_client, product, channel_USD
):
    variables = {
        "slug": product.slug,
        "channel": channel_USD.slug,
    }
    ProductChannelListing.objects.filter(product=product, channel=channel_USD).delete()

    response = user_api_client.post_graphql(QUERY_PRODUCT, variables=variables)
    content = get_graphql_content(response)
    product_data = content["data"]["product"]
    assert product_data is None


QUERY_PRODUCT_WITHOUT_CHANNEL = """
    query ($id: ID){
        product(
            id: $id
        ) {
            id
            name
        }
    }
    """


def test_product_query_by_id_without_channel_not_available_as_staff_user(
    staff_api_client, permission_manage_products, product, channel_USD
):
    variables = {"id": graphene.Node.to_global_id("Product", product.pk)}
    ProductChannelListing.objects.filter(product=product, channel=channel_USD).update(
        is_published=False
    )

    response = staff_api_client.post_graphql(
        QUERY_PRODUCT_WITHOUT_CHANNEL,
        variables=variables,
        permissions=(permission_manage_products,),
        check_no_permissions=False,
    )
    content = get_graphql_content(response)
    product_data = content["data"]["product"]
    assert product_data is not None
    assert product_data["name"] == product.name


def test_product_query_error_when_id_and_slug_provided(
    user_api_client, product, graphql_log_handler,
):
    variables = {
        "id": graphene.Node.to_global_id("Product", product.pk),
        "slug": product.slug,
    }
    response = user_api_client.post_graphql(QUERY_PRODUCT, variables=variables)
    assert graphql_log_handler.messages == [
        "saleor.graphql.errors.handled[ERROR].GraphQLError"
    ]
    content = get_graphql_content(response, ignore_errors=True)
    assert len(content["errors"]) == 1


def test_product_query_error_when_no_param(
    user_api_client, product, graphql_log_handler,
):
    variables = {}
    response = user_api_client.post_graphql(QUERY_PRODUCT, variables=variables)
    assert graphql_log_handler.messages == [
        "saleor.graphql.errors.handled[ERROR].GraphQLError"
    ]
    content = get_graphql_content(response, ignore_errors=True)
    assert len(content["errors"]) == 1


def test_fetch_all_products_available_as_staff_user(
    staff_api_client, permission_manage_products, product, channel_USD
):
    variables = {"channel": channel_USD.slug}
    response = staff_api_client.post_graphql(
        QUERY_FETCH_ALL_PRODUCTS,
        variables,
        permissions=(permission_manage_products,),
        check_no_permissions=False,
    )
    content = get_graphql_content(response)
    num_products = Product.objects.count()
    assert content["data"]["products"]["totalCount"] == num_products
    assert len(content["data"]["products"]["edges"]) == num_products


def test_fetch_all_products_not_available_as_staff_user(
    staff_api_client, permission_manage_products, product, channel_USD
):
    variables = {"channel": channel_USD.slug}
    ProductChannelListing.objects.filter(product=product, channel=channel_USD).update(
        is_published=False
    )

    response = staff_api_client.post_graphql(
        QUERY_FETCH_ALL_PRODUCTS,
        variables,
        permissions=(permission_manage_products,),
        check_no_permissions=False,
    )
    content = get_graphql_content(response)
    num_products = Product.objects.count()
    assert content["data"]["products"]["totalCount"] == num_products
    assert len(content["data"]["products"]["edges"]) == num_products


def test_fetch_all_products_not_existing_in_channel_as_staff_user(
    staff_api_client, permission_manage_products, product, channel_USD
):
    variables = {"channel": channel_USD.slug}
    ProductChannelListing.objects.filter(product=product, channel=channel_USD).delete()

    response = staff_api_client.post_graphql(
        QUERY_FETCH_ALL_PRODUCTS,
        variables,
        permissions=(permission_manage_products,),
        check_no_permissions=False,
    )
    content = get_graphql_content(response)
    num_products = Product.objects.count()
    assert content["data"]["products"]["totalCount"] == num_products
    assert len(content["data"]["products"]["edges"]) == num_products


def test_fetch_all_products_available_as_app(
    app_api_client, permission_manage_products, product, channel_USD
):
    variables = {"channel": channel_USD.slug}
    response = app_api_client.post_graphql(
        QUERY_FETCH_ALL_PRODUCTS,
        variables,
        permissions=(permission_manage_products,),
        check_no_permissions=False,
    )
    content = get_graphql_content(response)
    num_products = Product.objects.count()
    assert content["data"]["products"]["totalCount"] == num_products
    assert len(content["data"]["products"]["edges"]) == num_products


def test_fetch_all_products_not_available_as_app(
    app_api_client, permission_manage_products, product, channel_USD
):
    variables = {"channel": channel_USD.slug}
    ProductChannelListing.objects.filter(product=product, channel=channel_USD).update(
        is_published=False
    )

    response = app_api_client.post_graphql(
        QUERY_FETCH_ALL_PRODUCTS,
        variables,
        permissions=(permission_manage_products,),
        check_no_permissions=False,
    )
    content = get_graphql_content(response)
    num_products = Product.objects.count()
    assert content["data"]["products"]["totalCount"] == num_products
    assert len(content["data"]["products"]["edges"]) == num_products


def test_fetch_all_products_not_existing_in_channel_as_app(
    app_api_client, permission_manage_products, product, channel_USD
):
    variables = {"channel": channel_USD.slug}
    ProductChannelListing.objects.filter(product=product, channel=channel_USD).delete()

    response = app_api_client.post_graphql(
        QUERY_FETCH_ALL_PRODUCTS,
        variables,
        permissions=(permission_manage_products,),
        check_no_permissions=False,
    )
    content = get_graphql_content(response)
    num_products = Product.objects.count()
    assert content["data"]["products"]["totalCount"] == num_products
    assert len(content["data"]["products"]["edges"]) == num_products


def test_fetch_all_products_available_as_customer(
    user_api_client, product, channel_USD
):
    variables = {"channel": channel_USD.slug}
    response = user_api_client.post_graphql(QUERY_FETCH_ALL_PRODUCTS, variables)
    content = get_graphql_content(response)
    num_products = Product.objects.count()
    assert content["data"]["products"]["totalCount"] == num_products
    assert len(content["data"]["products"]["edges"]) == num_products


def test_fetch_all_products_not_available_as_customer(
    user_api_client, product, channel_USD
):
    variables = {"channel": channel_USD.slug}
    ProductChannelListing.objects.filter(product=product, channel=channel_USD).update(
        is_published=False
    )

    response = user_api_client.post_graphql(QUERY_FETCH_ALL_PRODUCTS, variables,)
    content = get_graphql_content(response)
    assert content["data"]["products"]["totalCount"] == 0
    assert not content["data"]["products"]["edges"]


def test_fetch_all_products_not_existing_in_channel_as_customer(
    user_api_client, product, channel_USD
):
    variables = {"channel": channel_USD.slug}
    ProductChannelListing.objects.filter(product=product, channel=channel_USD).delete()

    response = user_api_client.post_graphql(QUERY_FETCH_ALL_PRODUCTS, variables)
    content = get_graphql_content(response)
    assert content["data"]["products"]["totalCount"] == 0
    assert not content["data"]["products"]["edges"]


def test_fetch_all_products_available_as_anonymous(api_client, product, channel_USD):
    variables = {"channel": channel_USD.slug}
    response = api_client.post_graphql(QUERY_FETCH_ALL_PRODUCTS, variables)
    content = get_graphql_content(response)
    num_products = Product.objects.count()
    assert content["data"]["products"]["totalCount"] == num_products
    assert len(content["data"]["products"]["edges"]) == num_products


def test_fetch_all_products_not_available_as_anonymous(
    api_client, product, channel_USD
):
    variables = {"channel": channel_USD.slug}
    ProductChannelListing.objects.filter(product=product, channel=channel_USD).update(
        is_published=False
    )

    response = api_client.post_graphql(QUERY_FETCH_ALL_PRODUCTS, variables,)
    content = get_graphql_content(response)
    assert content["data"]["products"]["totalCount"] == 0
    assert not content["data"]["products"]["edges"]


def test_fetch_all_products_not_existing_in_channel_as_anonymous(
    api_client, product, channel_USD
):
    variables = {"channel": channel_USD.slug}
    ProductChannelListing.objects.filter(product=product, channel=channel_USD).delete()

    response = api_client.post_graphql(QUERY_FETCH_ALL_PRODUCTS, variables)
    content = get_graphql_content(response)
    assert content["data"]["products"]["totalCount"] == 0
    assert not content["data"]["products"]["edges"]


def test_fetch_product_from_category_query(
    staff_api_client, product, permission_manage_products, stock, channel_USD
):
    category = Category.objects.first()
    product = category.products.first()
    query = """
    query {
        category(id: "%(category_id)s", channel: "%(channel_slug)s") {
            products(first: 20) {
                edges {
                    node {
                        id
                        name
                        url
                        slug
                        thumbnail{
                            url
                            alt
                        }
                        images {
                            url
                        }
                        variants {
                            name
                        }
                        isAvailable
                        pricing {
                            priceRange {
                                start {
                                    gross {
                                        amount
                                        currency
                                        localized
                                    }
                                    net {
                                        amount
                                        currency
                                        localized
                                    }
                                    currency
                                }
                            }
                        }
                        purchaseCost {
                            start {
                                amount
                            }
                            stop {
                                amount
                            }
                        }
                        margin {
                            start
                            stop
                        }
                    }
                }
            }
        }
    }
    """ % {
        "category_id": graphene.Node.to_global_id("Category", category.id),
        "channel_slug": channel_USD.slug,
    }
    staff_api_client.user.user_permissions.add(permission_manage_products)
    response = staff_api_client.post_graphql(query)
    content = get_graphql_content(response)
    assert content["data"]["category"] is not None
    product_edges_data = content["data"]["category"]["products"]["edges"]
    assert len(product_edges_data) == category.products.count()
    product_data = product_edges_data[0]["node"]
    assert product_data["name"] == product.name
    assert product_data["url"] == ""
    assert product_data["slug"] == product.slug
    from ....product.utils.costs import get_product_costs_data

    purchase_cost, margin = get_product_costs_data(product)
    assert purchase_cost.start.amount == product_data["purchaseCost"]["start"]["amount"]
    assert purchase_cost.stop.amount == product_data["purchaseCost"]["stop"]["amount"]
    assert product_data["isAvailable"] is True
    assert margin[0] == product_data["margin"]["start"]
    assert margin[1] == product_data["margin"]["stop"]


def test_products_query_with_filter_attributes(
    query_products_with_filter, staff_api_client, product, permission_manage_products
):

    product_type = ProductType.objects.create(
        name="Custom Type",
        slug="custom-type",
        has_variants=True,
        is_shipping_required=True,
    )
    attribute = Attribute.objects.create(slug="new_attr", name="Attr")
    attribute.product_types.add(product_type)
    attr_value = AttributeValue.objects.create(
        attribute=attribute, name="First", slug="first"
    )
    second_product = product
    second_product.id = None
    second_product.product_type = product_type
    second_product.slug = "second-product"
    second_product.save()
    associate_attribute_values_to_instance(second_product, attribute, attr_value)

    variables = {
        "filter": {"attributes": [{"slug": attribute.slug, "value": attr_value.slug}]}
    }

    staff_api_client.user.user_permissions.add(permission_manage_products)
    response = staff_api_client.post_graphql(query_products_with_filter, variables)
    content = get_graphql_content(response)
    second_product_id = graphene.Node.to_global_id("Product", second_product.id)
    products = content["data"]["products"]["edges"]

    assert len(products) == 1
    assert products[0]["node"]["id"] == second_product_id
    assert products[0]["node"]["name"] == second_product.name


def test_products_query_with_filter_product_type(
    query_products_with_filter, staff_api_client, product, permission_manage_products
):
    product_type = ProductType.objects.create(
        name="Custom Type",
        slug="custom-type",
        has_variants=True,
        is_shipping_required=True,
    )
    second_product = product
    second_product.id = None
    second_product.product_type = product_type
    second_product.slug = "second-product"
    second_product.save()

    product_type_id = graphene.Node.to_global_id("ProductType", product_type.id)
    variables = {"filter": {"productType": product_type_id}}

    staff_api_client.user.user_permissions.add(permission_manage_products)
    response = staff_api_client.post_graphql(query_products_with_filter, variables)
    content = get_graphql_content(response)
    second_product_id = graphene.Node.to_global_id("Product", second_product.id)
    products = content["data"]["products"]["edges"]

    assert len(products) == 1
    assert products[0]["node"]["id"] == second_product_id
    assert products[0]["node"]["name"] == second_product.name


def test_products_query_with_filter_category(
    query_products_with_filter, staff_api_client, product, permission_manage_products
):
    category = Category.objects.create(name="Custom", slug="custom")
    second_product = product
    second_product.id = None
    second_product.slug = "second-product"
    second_product.category = category
    second_product.save()

    category_id = graphene.Node.to_global_id("Category", category.id)
    variables = {"filter": {"categories": [category_id]}}
    staff_api_client.user.user_permissions.add(permission_manage_products)
    response = staff_api_client.post_graphql(query_products_with_filter, variables)
    content = get_graphql_content(response)
    second_product_id = graphene.Node.to_global_id("Product", second_product.id)
    products = content["data"]["products"]["edges"]

    assert len(products) == 1
    assert products[0]["node"]["id"] == second_product_id
    assert products[0]["node"]["name"] == second_product.name


def test_products_query_with_filter_has_category_false(
    query_products_with_filter, staff_api_client, product, permission_manage_products
):
    second_product = product
    second_product.category = None
    second_product.id = None
    second_product.slug = "second-product"
    second_product.save()

    variables = {"filter": {"hasCategory": False}}
    staff_api_client.user.user_permissions.add(permission_manage_products)
    response = staff_api_client.post_graphql(query_products_with_filter, variables)
    content = get_graphql_content(response)
    second_product_id = graphene.Node.to_global_id("Product", second_product.id)
    products = content["data"]["products"]["edges"]

    assert len(products) == 1
    assert products[0]["node"]["id"] == second_product_id
    assert products[0]["node"]["name"] == second_product.name


def test_products_query_with_filter_has_category_true(
    query_products_with_filter,
    staff_api_client,
    product_without_category,
    permission_manage_products,
):
    category = Category.objects.create(name="Custom", slug="custom")
    second_product = product_without_category
    second_product.category = category
    second_product.id = None
    second_product.slug = "second-product"
    second_product.save()

    variables = {"filter": {"hasCategory": True}}
    staff_api_client.user.user_permissions.add(permission_manage_products)
    response = staff_api_client.post_graphql(query_products_with_filter, variables)
    content = get_graphql_content(response)
    second_product_id = graphene.Node.to_global_id("Product", second_product.id)
    products = content["data"]["products"]["edges"]

    assert len(products) == 1
    assert products[0]["node"]["id"] == second_product_id
    assert products[0]["node"]["name"] == second_product.name


def test_products_query_with_filter_collection(
    query_products_with_filter,
    staff_api_client,
    product,
    collection,
    permission_manage_products,
):
    second_product = product
    second_product.id = None
    second_product.slug = "second-product"
    second_product.save()
    second_product.collections.add(collection)

    collection_id = graphene.Node.to_global_id("Collection", collection.id)
    variables = {"filter": {"collections": [collection_id]}}
    staff_api_client.user.user_permissions.add(permission_manage_products)
    response = staff_api_client.post_graphql(query_products_with_filter, variables)
    content = get_graphql_content(response)
    second_product_id = graphene.Node.to_global_id("Product", second_product.id)
    products = content["data"]["products"]["edges"]

    assert len(products) == 1
    assert products[0]["node"]["id"] == second_product_id
    assert products[0]["node"]["name"] == second_product.name


def test_products_query_with_filter_category_and_search(
    query_products_with_filter, staff_api_client, product, permission_manage_products,
):
    category = Category.objects.create(name="Custom", slug="custom")
    second_product = product
    second_product.id = None
    second_product.slug = "second-product"
    second_product.category = category
    product.category = category
    second_product.save()
    product.save()

    category_id = graphene.Node.to_global_id("Category", category.id)
    variables = {"filter": {"categories": [category_id], "search": product.name}}
    staff_api_client.user.user_permissions.add(permission_manage_products)
    response = staff_api_client.post_graphql(query_products_with_filter, variables)
    content = get_graphql_content(response)
    product_id = graphene.Node.to_global_id("Product", product.id)
    products = content["data"]["products"]["edges"]

    assert len(products) == 1
    assert products[0]["node"]["id"] == product_id
    assert products[0]["node"]["name"] == product.name


@pytest.mark.parametrize(
    "products_filter",
    [
        {"price": {"gte": 1.0, "lte": 2.0}},
        {"minimalPrice": {"gte": 1.0, "lte": 2.0}},
        # TODO: Consider filtering and sorting by `isPublished`
        # {"isPublished": False},
        {"search": "Juice1"},
    ],
)
def test_products_query_with_filter(
    products_filter,
    query_products_with_filter,
    staff_api_client,
    product,
    permission_manage_products,
    channel_USD,
):
    assert "Juice1" not in product.name

    second_product = product
    second_product.id = None
    second_product.name = "Apple Juice1"
    second_product.slug = "apple-juice1"
    second_product.save()
    second_product.variants.create(
        product=second_product,
        sku=second_product.slug,
        cost_price=Money("1.00", "USD"),
        price_amount=Decimal(1.99),
    )
    ProductChannelListing.objects.create(
        product=second_product,
        channel=channel_USD,
        is_published=products_filter.get("isPublished", True),
    )
    variables = {"filter": products_filter, "channel": channel_USD.slug}
    staff_api_client.user.user_permissions.add(permission_manage_products)
    response = staff_api_client.post_graphql(query_products_with_filter, variables)
    content = get_graphql_content(response)
    second_product_id = graphene.Node.to_global_id("Product", second_product.id)
    products = content["data"]["products"]["edges"]

    assert len(products) == 1
    assert products[0]["node"]["id"] == second_product_id
    assert products[0]["node"]["name"] == second_product.name


@pytest.mark.parametrize("is_published", [(True), (False)])
def test_products_query_with_filter_search_by_sku(
    is_published,
    query_products_with_filter,
    staff_api_client,
    product_with_two_variants,
    product_with_default_variant,
    permission_manage_products,
    channel_USD,
):
    ProductChannelListing.objects.filter(
        product=product_with_default_variant, channel=channel_USD
    ).update(is_published=is_published)
    variables = {"filter": {"search": "1234"}}
    staff_api_client.user.user_permissions.add(permission_manage_products)
    response = staff_api_client.post_graphql(query_products_with_filter, variables)
    content = get_graphql_content(response)
    product_id = graphene.Node.to_global_id("Product", product_with_default_variant.id)
    products = content["data"]["products"]["edges"]

    assert len(products) == 1
    assert products[0]["node"]["id"] == product_id
    assert products[0]["node"]["name"] == product_with_default_variant.name


def test_products_query_with_filter_stock_availability(
    query_products_with_filter,
    staff_api_client,
    product,
    order_line,
    permission_manage_products,
):
    stock = product.variants.first().stocks.first()
    Allocation.objects.create(
        order_line=order_line, stock=stock, quantity_allocated=stock.quantity
    )
    variables = {"filter": {"stockAvailability": "OUT_OF_STOCK"}}
    staff_api_client.user.user_permissions.add(permission_manage_products)
    response = staff_api_client.post_graphql(query_products_with_filter, variables)
    content = get_graphql_content(response)
    product_id = graphene.Node.to_global_id("Product", product.id)
    products = content["data"]["products"]["edges"]

    assert len(products) == 1
    assert products[0]["node"]["id"] == product_id
    assert products[0]["node"]["name"] == product.name


@pytest.mark.parametrize(
    "quantity_input, warehouse_indexes, count, indexes_of_products_in_result",
    [
        ({"lte": "80", "gte": "20"}, [1, 2], 1, [1]),
        ({"lte": "120", "gte": "40"}, [1, 2], 1, [0]),
        ({"gte": "10"}, [1], 1, [1]),
        ({"gte": "110"}, [2], 0, []),
        (None, [1], 1, [1]),
        (None, [2], 2, [0, 1]),
        ({"lte": "210", "gte": "70"}, [], 1, [0]),
        ({"lte": "90"}, [], 1, [1]),
        ({"lte": "90", "gte": "75"}, [], 0, []),
    ],
)
def test_products_query_with_filter_stocks(
    quantity_input,
    warehouse_indexes,
    count,
    indexes_of_products_in_result,
    query_products_with_filter,
    staff_api_client,
    product_with_single_variant,
    product_with_two_variants,
    warehouse,
    channel_USD,
):
    product1 = product_with_single_variant
    product2 = product_with_two_variants
    products = [product1, product2]

    second_warehouse = Warehouse.objects.get(pk=warehouse.pk)
    second_warehouse.slug = "second warehouse"
    second_warehouse.pk = None
    second_warehouse.save()

    third_warehouse = Warehouse.objects.get(pk=warehouse.pk)
    third_warehouse.slug = "third warehouse"
    third_warehouse.pk = None
    third_warehouse.save()

    warehouses = [warehouse, second_warehouse, third_warehouse]
    warehouse_pks = [
        graphene.Node.to_global_id("Warehouse", warehouses[index].pk)
        for index in warehouse_indexes
    ]

    Stock.objects.bulk_create(
        [
            Stock(
                warehouse=third_warehouse,
                product_variant=product1.variants.first(),
                quantity=100,
            ),
            Stock(
                warehouse=second_warehouse,
                product_variant=product2.variants.first(),
                quantity=10,
            ),
            Stock(
                warehouse=third_warehouse,
                product_variant=product2.variants.first(),
                quantity=25,
            ),
            Stock(
                warehouse=third_warehouse,
                product_variant=product2.variants.last(),
                quantity=30,
            ),
        ]
    )

    variables = {
        "filter": {
            "stocks": {"quantity": quantity_input, "warehouseIds": warehouse_pks}
        },
        "channel": channel_USD.slug,
    }
    response = staff_api_client.post_graphql(
        query_products_with_filter, variables, check_no_permissions=False
    )
    content = get_graphql_content(response)
    products_data = content["data"]["products"]["edges"]

    product_ids = {
        graphene.Node.to_global_id("Product", products[index].pk)
        for index in indexes_of_products_in_result
    }

    assert len(products_data) == count
    assert {node["node"]["id"] for node in products_data} == product_ids


def test_query_product_image_by_id(user_api_client, product_with_image, channel_USD):
    image = product_with_image.images.first()
    query = """
    query productImageById($imageId: ID!, $productId: ID!, $channel: String) {
        product(id: $productId, channel: $channel) {
            imageById(id: $imageId) {
                id
                url
            }
        }
    }
    """
    variables = {
        "productId": graphene.Node.to_global_id("Product", product_with_image.pk),
        "imageId": graphene.Node.to_global_id("ProductImage", image.pk),
        "channel": channel_USD.slug,
    }
    response = user_api_client.post_graphql(query, variables)
    data = get_graphql_content(response)
    assert data["data"]["product"]["imageById"]["id"]
    assert data["data"]["product"]["imageById"]["url"]


def test_product_with_collections(
    staff_api_client, product, collection, permission_manage_products
):
    query = """
        query getProduct($productID: ID!) {
            product(id: $productID) {
                collections {
                    name
                }
            }
        }
        """
    product.collections.add(collection)
    product.save()
    product_id = graphene.Node.to_global_id("Product", product.id)

    variables = {"productID": product_id}
    staff_api_client.user.user_permissions.add(permission_manage_products)
    response = staff_api_client.post_graphql(query, variables)
    content = get_graphql_content(response)
    data = content["data"]["product"]
    assert data["collections"][0]["name"] == collection.name
    assert len(data["collections"]) == 1


def test_filter_products_by_wrong_attributes(user_api_client, product, channel_USD):
    product_attr = product.product_type.product_attributes.get(slug="color")
    attr_value = (
        product.product_type.variant_attributes.get(slug="size").values.first().id
    )
    query = """
    query ($channel: String){
        products(
            filter: {attributes: {slug: "%(slug)s", value: "%(value)s"}},
            first: 1,
            channel: $channel
        ) {
            edges {
                node {
                    name
                }
            }
        }
    }
    """ % {
        "slug": product_attr.slug,
        "value": attr_value,
    }

    variables = {"channel": channel_USD.slug}
    response = user_api_client.post_graphql(query, variables)
    content = get_graphql_content(response)
    products = content["data"]["products"]["edges"]

    assert products == []


SORT_PRODUCTS_QUERY = """
    query ($channel:String) {
        products (
            sortBy: %(sort_by_product_order)s, first: 2, channel: $channel
        ) {
            edges {
                node {
                    name
                    productType{
                        name
                    }
                    pricing {
                        priceRangeUndiscounted {
                            start {
                                gross {
                                    amount
                                }
                            }
                        }
                        priceRange {
                            start {
                                gross {
                                    amount
                                }
                            }
                        }
                    }
                    updatedAt
                }
            }
        }
    }
"""


def test_sort_products(user_api_client, product, channel_USD):
    # set price and update date of the first product
    product.minimal_variant_price_amount = 10
    product.updated_at = datetime.utcnow()
    product.save()

    # Create the second product with higher price and date
    product.pk = None
    product.slug = "second-product"
    product.minimal_variant_amount = 20
    product.updated_at = datetime.utcnow()
    product.save()
    ProductChannelListing.objects.create(
        product=product, channel=channel_USD, is_published=True
    )
    ProductVariant.objects.create(
        product=product,
        sku="1234",
        cost_price=Money("1.00", "USD"),
        price_amount=Decimal(20),
    )

    variables = {"channel": channel_USD.slug}
    query = SORT_PRODUCTS_QUERY

    # Test sorting by PRICE, ascending
    asc_price_query = query % {"sort_by_product_order": "{field: PRICE, direction:ASC}"}
    response = user_api_client.post_graphql(asc_price_query, variables)
    content = get_graphql_content(response)
    edges = content["data"]["products"]["edges"]
    price1 = edges[0]["node"]["pricing"]["priceRangeUndiscounted"]["start"]["gross"][
        "amount"
    ]
    price2 = edges[1]["node"]["pricing"]["priceRangeUndiscounted"]["start"]["gross"][
        "amount"
    ]
    assert price1 < price2

    # Test sorting by PRICE, descending
    desc_price_query = query % {
        "sort_by_product_order": "{field: PRICE, direction:DESC}"
    }
    response = user_api_client.post_graphql(desc_price_query, variables)
    content = get_graphql_content(response)
    edges = content["data"]["products"]["edges"]
    price1 = edges[0]["node"]["pricing"]["priceRangeUndiscounted"]["start"]["gross"][
        "amount"
    ]
    price2 = edges[1]["node"]["pricing"]["priceRangeUndiscounted"]["start"]["gross"][
        "amount"
    ]
    assert price1 > price2

    # Test sorting by MINIMAL_PRICE, ascending
    asc_price_query = query % {
        "sort_by_product_order": "{field: MINIMAL_PRICE, direction:ASC}"
    }
    response = user_api_client.post_graphql(asc_price_query, variables)
    content = get_graphql_content(response)
    edges = content["data"]["products"]["edges"]
    price1 = edges[0]["node"]["pricing"]["priceRange"]["start"]["gross"]["amount"]
    price2 = edges[1]["node"]["pricing"]["priceRange"]["start"]["gross"]["amount"]
    assert price1 < price2

    # Test sorting by MINIMAL_PRICE, descending
    desc_price_query = query % {
        "sort_by_product_order": "{field: MINIMAL_PRICE, direction:DESC}"
    }
    response = user_api_client.post_graphql(desc_price_query, variables)
    content = get_graphql_content(response)
    edges = content["data"]["products"]["edges"]
    price1 = edges[0]["node"]["pricing"]["priceRange"]["start"]["gross"]["amount"]
    price2 = edges[1]["node"]["pricing"]["priceRange"]["start"]["gross"]["amount"]
    assert price1 > price2

    # Test sorting by DATE, ascending
    asc_date_query = query % {"sort_by_product_order": "{field: DATE, direction:ASC}"}
    response = user_api_client.post_graphql(asc_date_query, variables)
    content = get_graphql_content(response)
    date_0 = content["data"]["products"]["edges"][0]["node"]["updatedAt"]
    date_1 = content["data"]["products"]["edges"][1]["node"]["updatedAt"]
    assert parse_datetime(date_0) < parse_datetime(date_1)

    # Test sorting by DATE, descending
    desc_date_query = query % {"sort_by_product_order": "{field: DATE, direction:DESC}"}
    response = user_api_client.post_graphql(desc_date_query, variables)
    content = get_graphql_content(response)
    date_0 = content["data"]["products"]["edges"][0]["node"]["updatedAt"]
    date_1 = content["data"]["products"]["edges"][1]["node"]["updatedAt"]
    assert parse_datetime(date_0) > parse_datetime(date_1)


# TODO: Consider filtering and sorting by `isPublished`
@pytest.mark.skip(reason="Consider filtering and sorting by `isPublished`")
def test_sort_products_published(staff_api_client, product, permission_manage_products):
    # Create the second not published product
    product.slug = "second-product"
    product.pk = None
    product.is_published = False
    product.save()

    staff_api_client.user.user_permissions.add(permission_manage_products)

    # Test sorting by PUBLISHED, ascending
    asc_published_query = SORT_PRODUCTS_QUERY % {
        "sort_by_product_order": "{field: PUBLISHED, direction:ASC}"
    }
    response = staff_api_client.post_graphql(asc_published_query)
    content = get_graphql_content(response)
    is_published_0 = content["data"]["products"]["edges"][0]["node"]["isPublished"]
    is_published_1 = content["data"]["products"]["edges"][1]["node"]["isPublished"]
    assert is_published_0 is False
    assert is_published_1 is True

    # Test sorting by PUBLISHED, descending
    desc_published_query = SORT_PRODUCTS_QUERY % {
        "sort_by_product_order": "{field: PUBLISHED, direction:DESC}"
    }
    response = staff_api_client.post_graphql(desc_published_query)
    content = get_graphql_content(response)
    is_published_0 = content["data"]["products"]["edges"][0]["node"]["isPublished"]
    is_published_1 = content["data"]["products"]["edges"][1]["node"]["isPublished"]
    assert is_published_0 is True
    assert is_published_1 is False


def test_sort_products_product_type_name(
    user_api_client, product, product_with_default_variant, channel_USD
):
    variables = {"channel": channel_USD.slug}

    # Test sorting by TYPE, ascending
    asc_published_query = SORT_PRODUCTS_QUERY % {
        "sort_by_product_order": "{field: TYPE, direction:ASC}"
    }
    response = user_api_client.post_graphql(asc_published_query, variables)
    content = get_graphql_content(response)
    edges = content["data"]["products"]["edges"]
    product_type_name_0 = edges[0]["node"]["productType"]["name"]
    product_type_name_1 = edges[1]["node"]["productType"]["name"]
    assert product_type_name_0 < product_type_name_1

    # Test sorting by PUBLISHED, descending
    desc_published_query = SORT_PRODUCTS_QUERY % {
        "sort_by_product_order": "{field: TYPE, direction:DESC}"
    }
    response = user_api_client.post_graphql(desc_published_query, variables)
    content = get_graphql_content(response)
    product_type_name_0 = edges[0]["node"]["productType"]["name"]
    product_type_name_1 = edges[1]["node"]["productType"]["name"]
    assert product_type_name_0 < product_type_name_1


QUERY_PRODUCT_TYPE = """
    query ($id: ID!){
        productType(
            id: $id,
        ) {
            id
            name
            weight {
                unit
                value
            }
        }
    }
    """


def test_product_type_query_by_id_weight_returned_in_default_unit(
    user_api_client, product_type, site_settings
):
    # given
    product_type.weight = Weight(kg=10)
    product_type.save(update_fields=["weight"])

    site_settings.default_weight_unit = WeightUnits.OUNCE
    site_settings.save(update_fields=["default_weight_unit"])

    variables = {"id": graphene.Node.to_global_id("ProductType", product_type.pk)}

    # when
    response = user_api_client.post_graphql(QUERY_PRODUCT_TYPE, variables=variables)

    # then
    content = get_graphql_content(response)
    product_data = content["data"]["productType"]
    assert product_data is not None
    assert product_data["name"] == product_type.name
    assert product_data["weight"]["value"] == 352.73999999999995
    assert product_data["weight"]["unit"] == WeightUnits.OUNCE.upper()


CREATE_PRODUCT_MUTATION = """
       mutation createProduct(
           $input: ProductCreateInput!
       ) {
                productCreate(
                    input: $input) {
                        product {
                            category {
                                name
                            }
                            descriptionJson
                            chargeTaxes
                            taxType {
                                taxCode
                                description
                            }
                            name
                            slug
                            productType {
                                name
                            }
                            attributes {
                                attribute {
                                    slug
                                }
                                values {
                                    slug
                                }
                            }
                          }
                          productErrors {
                            field
                            code
                            message
                          }
                          errors {
                            message
                            field
                          }
                        }
                      }
"""


def test_create_product(
    staff_api_client,
    product_type,
    category,
    size_attribute,
    description_json,
    permission_manage_products,
    monkeypatch,
):
    query = CREATE_PRODUCT_MUTATION

    description_json = json.dumps(description_json)

    product_type_id = graphene.Node.to_global_id("ProductType", product_type.pk)
    category_id = graphene.Node.to_global_id("Category", category.pk)
    product_name = "test name"
    product_slug = "product-test-slug"
    product_charge_taxes = True
    product_tax_rate = "STANDARD"

    # Mock tax interface with fake response from tax gateway
    monkeypatch.setattr(
        PluginsManager,
        "get_tax_code_from_object_meta",
        lambda self, x: TaxType(description="", code=product_tax_rate),
    )

    # Default attribute defined in product_type fixture
    color_attr = product_type.product_attributes.get(name="Color")
    color_value_slug = color_attr.values.first().slug
    color_attr_id = graphene.Node.to_global_id("Attribute", color_attr.id)

    # Add second attribute
    product_type.product_attributes.add(size_attribute)
    size_attr_id = graphene.Node.to_global_id("Attribute", size_attribute.id)
    non_existent_attr_value = "The cake is a lie"

    # test creating root product
    variables = {
        "input": {
            "productType": product_type_id,
            "category": category_id,
            "name": product_name,
            "slug": product_slug,
            "descriptionJson": description_json,
            "chargeTaxes": product_charge_taxes,
            "taxCode": product_tax_rate,
            "attributes": [
                {"id": color_attr_id, "values": [color_value_slug]},
                {"id": size_attr_id, "values": [non_existent_attr_value]},
            ],
        }
    }

    response = staff_api_client.post_graphql(
        query, variables, permissions=[permission_manage_products]
    )
    content = get_graphql_content(response)
    data = content["data"]["productCreate"]
    assert data["errors"] == []
    assert data["product"]["name"] == product_name
    assert data["product"]["slug"] == product_slug
    assert data["product"]["descriptionJson"] == description_json
    assert data["product"]["chargeTaxes"] == product_charge_taxes
    assert data["product"]["taxType"]["taxCode"] == product_tax_rate
    assert data["product"]["productType"]["name"] == product_type.name
    assert data["product"]["category"]["name"] == category.name
    values = (
        data["product"]["attributes"][0]["values"][0]["slug"],
        data["product"]["attributes"][1]["values"][0]["slug"],
    )
    assert slugify(non_existent_attr_value) in values
    assert color_value_slug in values


@pytest.mark.parametrize("input_slug", ["", None])
def test_create_product_no_slug_in_input(
    staff_api_client,
    product_type,
    category,
    size_attribute,
    description_json,
    permission_manage_products,
    monkeypatch,
    input_slug,
):
    query = CREATE_PRODUCT_MUTATION

    description_json = json.dumps(description_json)

    product_type_id = graphene.Node.to_global_id("ProductType", product_type.pk)
    category_id = graphene.Node.to_global_id("Category", category.pk)
    product_name = "test name"
    product_tax_rate = "STANDARD"

    # Mock tax interface with fake response from tax gateway
    monkeypatch.setattr(
        PluginsManager,
        "get_tax_code_from_object_meta",
        lambda self, x: TaxType(description="", code=product_tax_rate),
    )

    # test creating root product
    variables = {
        "input": {
            "productType": product_type_id,
            "category": category_id,
            "name": product_name,
            "slug": input_slug,
            "taxCode": product_tax_rate,
        }
    }

    response = staff_api_client.post_graphql(
        query, variables, permissions=[permission_manage_products]
    )
    content = get_graphql_content(response)
    data = content["data"]["productCreate"]
    assert data["errors"] == []
    assert data["product"]["name"] == product_name
    assert data["product"]["slug"] == "test-name"
    assert data["product"]["taxType"]["taxCode"] == product_tax_rate
    assert data["product"]["productType"]["name"] == product_type.name
    assert data["product"]["category"]["name"] == category.name


def test_create_product_no_category_id(
    staff_api_client,
    product_type,
    category,
    size_attribute,
    description_json,
    permission_manage_products,
    monkeypatch,
):
    query = CREATE_PRODUCT_MUTATION

    product_type_id = graphene.Node.to_global_id("ProductType", product_type.pk)
    product_name = "test name"
    product_tax_rate = "STANDARD"
    input_slug = "test-slug"

    # Mock tax interface with fake response from tax gateway
    monkeypatch.setattr(
        PluginsManager,
        "get_tax_code_from_object_meta",
        lambda self, x: TaxType(description="", code=product_tax_rate),
    )

    variables = {
        "input": {
            "productType": product_type_id,
            "name": product_name,
            "slug": input_slug,
            "taxCode": product_tax_rate,
        }
    }

    response = staff_api_client.post_graphql(
        query, variables, permissions=[permission_manage_products]
    )
    content = get_graphql_content(response)
    data = content["data"]["productCreate"]
    assert data["errors"] == []
    assert data["product"]["name"] == product_name
    assert data["product"]["slug"] == input_slug
    assert data["product"]["taxType"]["taxCode"] == product_tax_rate
    assert data["product"]["productType"]["name"] == product_type.name
    assert data["product"]["category"] is None


def test_create_product_with_negative_weight(
    staff_api_client,
    product_type,
    category,
    description_json,
    permission_manage_products,
):
    query = CREATE_PRODUCT_MUTATION

    description_json = json.dumps(description_json)

    product_type_id = graphene.Node.to_global_id("ProductType", product_type.pk)
    category_id = graphene.Node.to_global_id("Category", category.pk)
    product_name = "test name"

    variables = {
        "input": {
            "productType": product_type_id,
            "category": category_id,
            "name": product_name,
            "weight": -1,
        }
    }

    response = staff_api_client.post_graphql(
        query, variables, permissions=[permission_manage_products]
    )
    content = get_graphql_content(response)
    data = content["data"]["productCreate"]
    error = data["productErrors"][0]
    assert error["field"] == "weight"
    assert error["code"] == ProductErrorCode.INVALID.name


def test_create_product_with_unicode_in_slug_and_name(
    staff_api_client,
    product_type,
    category,
    description_json,
    permission_manage_products,
):
    query = CREATE_PRODUCT_MUTATION

    description_json = json.dumps(description_json)

    product_type_id = graphene.Node.to_global_id("ProductType", product_type.pk)
    category_id = graphene.Node.to_global_id("Category", category.pk)
    product_name = "わたし-わ にっぽん です"
    slug = "わたし-わ-にっぽん-です-2"

    variables = {
        "input": {
            "productType": product_type_id,
            "category": category_id,
            "name": product_name,
            "slug": slug,
        }
    }

    response = staff_api_client.post_graphql(
        query, variables, permissions=[permission_manage_products]
    )
    content = get_graphql_content(response)
    data = content["data"]["productCreate"]
    error = data["productErrors"]
    assert not error
    assert data["product"]["name"] == product_name
    assert data["product"]["slug"] == slug


QUERY_CREATE_PRODUCT_WITHOUT_VARIANTS = """
    mutation createProduct(
        $productTypeId: ID!,
        $categoryId: ID!
        $name: String!)
    {
        productCreate(
            input: {
                category: $categoryId,
                productType: $productTypeId,
                name: $name,
            })
        {
            product {
                id
                name
                slug
                category {
                    name
                }
                productType {
                    name
                }
            }
            errors {
                message
                field
            }
        }
    }
    """


def test_create_product_without_variants(
    staff_api_client, product_type_without_variant, category, permission_manage_products
):
    query = QUERY_CREATE_PRODUCT_WITHOUT_VARIANTS

    product_type = product_type_without_variant
    product_type_id = graphene.Node.to_global_id("ProductType", product_type.pk)
    category_id = graphene.Node.to_global_id("Category", category.pk)
    product_name = "test name"
    product_slug = "test-name"

    variables = {
        "productTypeId": product_type_id,
        "categoryId": category_id,
        "name": product_name,
    }

    response = staff_api_client.post_graphql(
        query, variables, permissions=[permission_manage_products]
    )
    content = get_graphql_content(response)
    data = content["data"]["productCreate"]
    assert data["errors"] == []
    assert data["product"]["name"] == product_name
    assert data["product"]["slug"] == product_slug
    assert data["product"]["productType"]["name"] == product_type.name
    assert data["product"]["category"]["name"] == category.name


def test_product_create_without_product_type(
    staff_api_client, category, permission_manage_products
):
    query = """
    mutation createProduct($categoryId: ID!) {
        productCreate(input: {
                name: "Product",
                productType: "",
                category: $categoryId}) {
            product {
                id
            }
            errors {
                message
                field
            }
        }
    }
    """

    category_id = graphene.Node.to_global_id("Category", category.id)
    response = staff_api_client.post_graphql(
        query, {"categoryId": category_id}, permissions=[permission_manage_products]
    )
    errors = get_graphql_content(response)["data"]["productCreate"]["errors"]

    assert errors[0]["field"] == "productType"
    assert errors[0]["message"] == "This field cannot be null."


<<<<<<< HEAD
=======
def test_product_create_without_category_and_true_is_published_value(
    staff_api_client, permission_manage_products, product_type
):
    query = """
    mutation createProduct($productTypeId: ID!) {
        productCreate(input: {
                name: "Product",
                basePrice: "2.5",
                productType: $productTypeId,
                isPublished: true
            }) {
            product {
                id
            }
            productErrors {
                code
                field
            }
        }
    }
    """

    product_type_id = graphene.Node.to_global_id("ProductType", product_type.pk)
    response = staff_api_client.post_graphql(
        query,
        {"productTypeId": product_type_id},
        permissions=[permission_manage_products],
    )
    errors = get_graphql_content(response)["data"]["productCreate"]["productErrors"]
    assert errors[0]["field"] == "category"
    assert errors[0]["code"] == ProductErrorCode.REQUIRED.name


>>>>>>> 28ce0d5a
def test_product_create_with_collections_webhook(
    staff_api_client,
    permission_manage_products,
    collection,
    product_type,
    category,
    monkeypatch,
):
    query = """
    mutation createProduct($productTypeId: ID!, $collectionId: ID!, $categoryId: ID!) {
        productCreate(input: {
                name: "Product",
                productType: $productTypeId,
                collections: [$collectionId],
                category: $categoryId
            }) {
            product {
                id,
                collections {
                    slug
                },
                category {
                    slug
                }
            }
            errors {
                message
                field
            }
        }
    }

    """

    def assert_product_has_collections(product):
        assert product.collections.count() > 0
        assert product.collections.first() == collection

    monkeypatch.setattr(
        "saleor.plugins.manager.PluginsManager.product_created",
        lambda _, product: assert_product_has_collections(product),
    )

    product_type_id = graphene.Node.to_global_id("ProductType", product_type.pk)
    category_id = graphene.Node.to_global_id("Category", category.pk)
    collection_id = graphene.Node.to_global_id("Collection", collection.pk)

    response = staff_api_client.post_graphql(
        query,
        {
            "productTypeId": product_type_id,
            "categoryId": category_id,
            "collectionId": collection_id,
        },
        permissions=[permission_manage_products],
    )

    get_graphql_content(response)


def test_update_product(
    staff_api_client,
    category,
    non_default_category,
    product,
    other_description_json,
    permission_manage_products,
    monkeypatch,
    color_attribute,
):
    query = """
        mutation updateProduct(
            $productId: ID!,
            $categoryId: ID!,
            $name: String!,
            $slug: String!,
            $descriptionJson: JSONString!,
            $chargeTaxes: Boolean!,
            $taxCode: String!,
            $attributes: [AttributeValueInput!]) {
                productUpdate(
                    id: $productId,
                    input: {
                        category: $categoryId,
                        name: $name,
                        slug: $slug,
                        descriptionJson: $descriptionJson,
                        chargeTaxes: $chargeTaxes,
                        taxCode: $taxCode,
                        attributes: $attributes
                    }) {
                        product {
                            category {
                                name
                            }
                            descriptionJson
                            chargeTaxes
                            variants {
                                price {
                                    amount
                                }
                            }
                            taxType {
                                taxCode
                                description
                            }
                            name
                            slug
                            productType {
                                name
                            }
                            attributes {
                                attribute {
                                    id
                                    name
                                }
                                values {
                                    name
                                    slug
                                }
                            }
                          }
                          errors {
                            message
                            field
                          }
                        }
                      }
    """

    other_description_json = json.dumps(other_description_json)

    product_id = graphene.Node.to_global_id("Product", product.pk)
    category_id = graphene.Node.to_global_id("Category", non_default_category.pk)
    product_name = "updated name"
    product_slug = "updated-product"
    product_charge_taxes = True
    product_tax_rate = "STANDARD"

    # Mock tax interface with fake response from tax gateway
    monkeypatch.setattr(
        PluginsManager,
        "get_tax_code_from_object_meta",
        lambda self, x: TaxType(description="", code=product_tax_rate),
    )

    attribute_id = graphene.Node.to_global_id("Attribute", color_attribute.pk)

    variables = {
        "productId": product_id,
        "categoryId": category_id,
        "name": product_name,
        "slug": product_slug,
        "descriptionJson": other_description_json,
        "chargeTaxes": product_charge_taxes,
        "taxCode": product_tax_rate,
        "attributes": [{"id": attribute_id, "values": ["Rainbow"]}],
    }

    response = staff_api_client.post_graphql(
        query, variables, permissions=[permission_manage_products]
    )
    content = get_graphql_content(response)
    data = content["data"]["productUpdate"]
    assert data["errors"] == []
    assert data["product"]["name"] == product_name
    assert data["product"]["slug"] == product_slug
    assert data["product"]["descriptionJson"] == other_description_json
    assert data["product"]["chargeTaxes"] == product_charge_taxes
    assert data["product"]["taxType"]["taxCode"] == product_tax_rate
    assert not data["product"]["category"]["name"] == category.name

    attributes = data["product"]["attributes"]

    assert len(attributes) == 1
    assert len(attributes[0]["values"]) == 1

    assert attributes[0]["attribute"]["id"] == attribute_id
    assert attributes[0]["values"][0]["name"] == "Rainbow"
    assert attributes[0]["values"][0]["slug"] == "rainbow"


UPDATE_PRODUCT_SLUG_MUTATION = """
    mutation($id: ID!, $slug: String) {
        productUpdate(
            id: $id
            input: {
                slug: $slug
            }
        ) {
            product{
                name
                slug
            }
            productErrors {
                field
                message
                code
            }
        }
    }
"""


@pytest.mark.parametrize(
    "input_slug, expected_slug, error_message",
    [
        ("test-slug", "test-slug", None),
        ("", "", "Slug value cannot be blank."),
        (None, "", "Slug value cannot be blank."),
    ],
)
def test_update_product_slug(
    staff_api_client,
    product,
    permission_manage_products,
    input_slug,
    expected_slug,
    error_message,
):
    query = UPDATE_PRODUCT_SLUG_MUTATION
    old_slug = product.slug

    assert old_slug != input_slug

    node_id = graphene.Node.to_global_id("Product", product.id)
    variables = {"slug": input_slug, "id": node_id}
    response = staff_api_client.post_graphql(
        query, variables, permissions=[permission_manage_products]
    )
    content = get_graphql_content(response)
    data = content["data"]["productUpdate"]
    errors = data["productErrors"]
    if not error_message:
        assert not errors
        assert data["product"]["slug"] == expected_slug
    else:
        assert errors
        assert errors[0]["field"] == "slug"
        assert errors[0]["code"] == ProductErrorCode.REQUIRED.name


def test_update_product_slug_exists(
    staff_api_client, product, permission_manage_products
):
    query = UPDATE_PRODUCT_SLUG_MUTATION
    input_slug = "test-slug"

    second_product = Product.objects.get(pk=product.pk)
    second_product.pk = None
    second_product.slug = input_slug
    second_product.save()

    assert input_slug != product.slug

    node_id = graphene.Node.to_global_id("Product", product.id)
    variables = {"slug": input_slug, "id": node_id}
    response = staff_api_client.post_graphql(
        query, variables, permissions=[permission_manage_products]
    )
    content = get_graphql_content(response)
    data = content["data"]["productUpdate"]
    errors = data["productErrors"]
    assert errors
    assert errors[0]["field"] == "slug"
    assert errors[0]["code"] == ProductErrorCode.UNIQUE.name


@pytest.mark.parametrize(
    "input_slug, expected_slug, input_name, error_message, error_field",
    [
        ("test-slug", "test-slug", "New name", None, None),
        ("", "", "New name", "Slug value cannot be blank.", "slug"),
        (None, "", "New name", "Slug value cannot be blank.", "slug"),
        ("test-slug", "", None, "This field cannot be blank.", "name"),
        ("test-slug", "", "", "This field cannot be blank.", "name"),
        (None, None, None, "Slug value cannot be blank.", "slug"),
    ],
)
def test_update_product_slug_and_name(
    staff_api_client,
    product,
    permission_manage_products,
    input_slug,
    expected_slug,
    input_name,
    error_message,
    error_field,
):
    query = """
            mutation($id: ID!, $name: String, $slug: String) {
            productUpdate(
                id: $id
                input: {
                    name: $name
                    slug: $slug
                }
            ) {
                product{
                    name
                    slug
                }
                productErrors {
                    field
                    message
                    code
                }
            }
        }
    """

    old_name = product.name
    old_slug = product.slug

    assert input_slug != old_slug
    assert input_name != old_name

    node_id = graphene.Node.to_global_id("Product", product.id)
    variables = {"slug": input_slug, "name": input_name, "id": node_id}
    response = staff_api_client.post_graphql(
        query, variables, permissions=[permission_manage_products]
    )
    content = get_graphql_content(response)
    product.refresh_from_db()
    data = content["data"]["productUpdate"]
    errors = data["productErrors"]
    if not error_message:
        assert data["product"]["name"] == input_name == product.name
        assert data["product"]["slug"] == input_slug == product.slug
    else:
        assert errors
        assert errors[0]["field"] == error_field
        assert errors[0]["code"] == ProductErrorCode.REQUIRED.name


SET_ATTRIBUTES_TO_PRODUCT_QUERY = """
    mutation updateProduct($productId: ID!, $attributes: [AttributeValueInput!]) {
      productUpdate(id: $productId, input: { attributes: $attributes }) {
        productErrors {
          message
          field
          code
        }
      }
    }
"""


def test_update_product_can_only_assign_multiple_values_to_valid_input_types(
    staff_api_client, product, permission_manage_products, color_attribute
):
    """Ensures you cannot assign multiple values to input types
    that are not multi-select. This also ensures multi-select types
    can be assigned multiple values as intended."""

    staff_api_client.user.user_permissions.add(permission_manage_products)

    multi_values_attr = Attribute.objects.create(
        name="multi", slug="multi-vals", input_type=AttributeInputType.MULTISELECT
    )
    multi_values_attr.product_types.add(product.product_type)
    multi_values_attr_id = graphene.Node.to_global_id("Attribute", multi_values_attr.id)

    color_attribute_id = graphene.Node.to_global_id("Attribute", color_attribute.id)

    # Try to assign multiple values from an attribute that does not support such things
    variables = {
        "productId": graphene.Node.to_global_id("Product", product.pk),
        "attributes": [{"id": color_attribute_id, "values": ["red", "blue"]}],
    }
    data = get_graphql_content(
        staff_api_client.post_graphql(SET_ATTRIBUTES_TO_PRODUCT_QUERY, variables)
    )["data"]["productUpdate"]
    assert data["productErrors"] == [
        {"field": "attributes", "code": ProductErrorCode.INVALID.name, "message": ANY}
    ]

    # Try to assign multiple values from a valid attribute
    variables["attributes"] = [{"id": multi_values_attr_id, "values": ["a", "b"]}]
    data = get_graphql_content(
        staff_api_client.post_graphql(SET_ATTRIBUTES_TO_PRODUCT_QUERY, variables)
    )["data"]["productUpdate"]
    assert not data["productErrors"]


def test_update_product_with_existing_attribute_value(
    staff_api_client, product, permission_manage_products, color_attribute
):
    """Ensure assigning an existing value to a product doesn't create a new
    attribute value."""

    staff_api_client.user.user_permissions.add(permission_manage_products)

    expected_attribute_values_count = color_attribute.values.count()
    color_attribute_id = graphene.Node.to_global_id("Attribute", color_attribute.id)
    color = color_attribute.values.only("name").first()

    # Try to assign multiple values from an attribute that does not support such things
    variables = {
        "productId": graphene.Node.to_global_id("Product", product.pk),
        "attributes": [{"id": color_attribute_id, "values": [color.name]}],
    }

    data = get_graphql_content(
        staff_api_client.post_graphql(SET_ATTRIBUTES_TO_PRODUCT_QUERY, variables)
    )["data"]["productUpdate"]
    assert not data["productErrors"]

    assert (
        color_attribute.values.count() == expected_attribute_values_count
    ), "A new attribute value shouldn't have been created"


def test_update_product_without_supplying_required_product_attribute(
    staff_api_client, product, permission_manage_products, color_attribute
):
    """Ensure assigning an existing value to a product doesn't create a new
    attribute value."""

    staff_api_client.user.user_permissions.add(permission_manage_products)

    product_type = product.product_type
    color_attribute_id = graphene.Node.to_global_id("Attribute", color_attribute.id)

    # Create and assign a new attribute requiring a value to be always supplied
    required_attribute = Attribute.objects.create(
        name="Required One", slug="required-one", value_required=True
    )
    product_type.product_attributes.add(required_attribute)

    # Try to assign multiple values from an attribute that does not support such things
    variables = {
        "productId": graphene.Node.to_global_id("Product", product.pk),
        "attributes": [{"id": color_attribute_id, "values": ["Blue"]}],
    }

    data = get_graphql_content(
        staff_api_client.post_graphql(SET_ATTRIBUTES_TO_PRODUCT_QUERY, variables)
    )["data"]["productUpdate"]
    assert data["productErrors"] == [
        {"field": "attributes", "code": ProductErrorCode.REQUIRED.name, "message": ANY}
    ]


def test_update_product_with_non_existing_attribute(
    staff_api_client, product, permission_manage_products, color_attribute
):
    non_existent_attribute_pk = 0
    invalid_attribute_id = graphene.Node.to_global_id(
        "Attribute", non_existent_attribute_pk
    )

    """Ensure assigning an existing value to a product doesn't create a new
    attribute value."""

    staff_api_client.user.user_permissions.add(permission_manage_products)

    # Try to assign multiple values from an attribute that does not support such things
    variables = {
        "productId": graphene.Node.to_global_id("Product", product.pk),
        "attributes": [{"id": invalid_attribute_id, "values": ["hello"]}],
    }

    data = get_graphql_content(
        staff_api_client.post_graphql(SET_ATTRIBUTES_TO_PRODUCT_QUERY, variables)
    )["data"]["productUpdate"]
    assert data["productErrors"] == [
        {"field": "attributes", "code": ProductErrorCode.NOT_FOUND.name, "message": ANY}
    ]


def test_update_product_with_no_attribute_slug_or_id(
    staff_api_client, product, permission_manage_products, color_attribute
):
    """Ensure only supplying values triggers a validation error."""

    staff_api_client.user.user_permissions.add(permission_manage_products)

    # Try to assign multiple values from an attribute that does not support such things
    variables = {
        "productId": graphene.Node.to_global_id("Product", product.pk),
        "attributes": [{"values": ["Oopsie!"]}],
    }

    data = get_graphql_content(
        staff_api_client.post_graphql(SET_ATTRIBUTES_TO_PRODUCT_QUERY, variables)
    )["data"]["productUpdate"]
    assert data["productErrors"] == [
        {"field": "attributes", "code": ProductErrorCode.REQUIRED.name, "message": ANY}
    ]


def test_update_product_with_negative_weight(
    staff_api_client, product_with_default_variant, permission_manage_products, product
):
    query = """
        mutation updateProduct(
            $productId: ID!,
            $weight: WeightScalar)
        {
            productUpdate(
                id: $productId,
                input: {
                    weight: $weight
                })
            {
                product {
                    id
                }
                productErrors {
                    field
                    message
                    code
                }
            }
        }
    """
    product = product_with_default_variant
    product_id = graphene.Node.to_global_id("Product", product.pk)

    variables = {"productId": product_id, "weight": -1}

    response = staff_api_client.post_graphql(
        query, variables, permissions=[permission_manage_products]
    )
    content = get_graphql_content(response)
    data = content["data"]["productUpdate"]
    error = data["productErrors"][0]
    assert error["field"] == "weight"
    assert error["code"] == ProductErrorCode.INVALID.name


<<<<<<< HEAD
=======
def test_update_product_without_category_and_true_is_published_value(
    staff_api_client, permission_manage_products, product
):
    query = """
    mutation updateProduct(
        $productId: ID!,
        $isPublished: Boolean)
    {
        productUpdate(
            id: $productId,
            input: {
                isPublished: $isPublished
            })
        {
            product {
                id
            }
            productErrors {
                code
                field
            }
        }
    }"""

    product.category = None
    product.save()

    product_id = graphene.Node.to_global_id("Product", product.id)
    variables = {"productId": product_id, "isPublished": True}

    response = staff_api_client.post_graphql(
        query, variables, permissions=[permission_manage_products]
    )

    data = get_graphql_content(response)["data"]["productUpdate"]
    assert data["productErrors"]
    assert data["productErrors"][0]["field"] == "category"
    assert data["productErrors"][0]["code"] == ProductErrorCode.REQUIRED.name


>>>>>>> 28ce0d5a
UPDATE_PRODUCT = """
    mutation updateProduct(
        $productId: ID!,
        $input: ProductInput!)
    {
        productUpdate(
            id: $productId,
            input: $input)
        {
            product {
                id
                name
                slug
            }
            errors {
                message
                field
            }
        }
    }"""


def test_update_product_name(staff_api_client, permission_manage_products, product):
    query = UPDATE_PRODUCT

    product_slug = product.slug
    new_name = "example-product"
    assert new_name != product.name

    product_id = graphene.Node.to_global_id("Product", product.id)
    variables = {"productId": product_id, "input": {"name": new_name}}

    response = staff_api_client.post_graphql(
        query, variables, permissions=[permission_manage_products]
    )

    data = get_graphql_content(response)["data"]["productUpdate"]
    assert data["product"]["name"] == new_name
    assert data["product"]["slug"] == product_slug


def test_update_product_slug_with_existing_value(
    staff_api_client, permission_manage_products, product
):
    query = UPDATE_PRODUCT
    second_product = Product.objects.get(pk=product.pk)
    second_product.id = None
    second_product.slug = "second-product"
    second_product.save()

    assert product.slug != second_product.slug

    product_id = graphene.Node.to_global_id("Product", product.id)
    variables = {"productId": product_id, "input": {"slug": second_product.slug}}

    response = staff_api_client.post_graphql(
        query, variables, permissions=[permission_manage_products]
    )

    data = get_graphql_content(response)["data"]["productUpdate"]
    errors = data["errors"]
    assert errors
    assert errors[0]["field"] == "slug"
    assert errors[0]["message"] == "Product with this Slug already exists."


def test_delete_product(staff_api_client, product, permission_manage_products):
    query = """
        mutation DeleteProduct($id: ID!) {
            productDelete(id: $id) {
                product {
                    name
                    id
                }
                errors {
                    field
                    message
                }
              }
            }
    """
    node_id = graphene.Node.to_global_id("Product", product.id)
    variables = {"id": node_id}
    response = staff_api_client.post_graphql(
        query, variables, permissions=[permission_manage_products]
    )
    content = get_graphql_content(response)
    data = content["data"]["productDelete"]
    assert data["product"]["name"] == product.name
    with pytest.raises(product._meta.model.DoesNotExist):
        product.refresh_from_db()
    assert node_id == data["product"]["id"]


def test_product_type(user_api_client, product_type, channel_USD):
    query = """
    query ($channel: String){
        productTypes(first: 20, channel: $channel) {
            totalCount
            edges {
                node {
                    id
                    name
                    products(first: 1) {
                        edges {
                            node {
                                id
                            }
                        }
                    }
                }
            }
        }
    }
    """
    variables = {"channel": channel_USD.slug}
    response = user_api_client.post_graphql(query, variables)
    content = get_graphql_content(response)
    no_product_types = ProductType.objects.count()
    assert content["data"]["productTypes"]["totalCount"] == no_product_types
    assert len(content["data"]["productTypes"]["edges"]) == no_product_types


def test_product_type_query(
    user_api_client,
    staff_api_client,
    product_type,
    product,
    permission_manage_products,
    monkeypatch,
    channel_USD,
):
    monkeypatch.setattr(
        PluginsManager,
        "get_tax_code_from_object_meta",
        lambda self, x: TaxType(code="123", description="Standard Taxes"),
    )
    query = """
            query getProductType($id: ID!, $channel: String) {
                productType(id: $id,  channel:$channel) {
                    name
                    products(first: 20) {
                        totalCount
                        edges {
                            node {
                                name
                            }
                        }
                    }
                    taxRate
                    taxType {
                        taxCode
                        description
                    }
                }
            }
        """
    no_products = Product.objects.count()
    ProductChannelListing.objects.filter(product=product, channel=channel_USD).update(
        is_published=False
    )
    variables = {
        "id": graphene.Node.to_global_id("ProductType", product_type.id),
        "channel": channel_USD.slug,
    }

    response = user_api_client.post_graphql(query, variables)
    content = get_graphql_content(response)
    data = content["data"]
    assert data["productType"]["products"]["totalCount"] == no_products - 1

    staff_api_client.user.user_permissions.add(permission_manage_products)
    response = staff_api_client.post_graphql(query, variables)
    content = get_graphql_content(response)
    data = content["data"]
    assert data["productType"]["products"]["totalCount"] == no_products
    assert data["productType"]["taxType"]["taxCode"] == "123"
    assert data["productType"]["taxType"]["description"] == "Standard Taxes"


PRODUCT_TYPE_CREATE_MUTATION = """
    mutation createProductType(
        $name: String,
        $slug: String,
        $taxCode: String,
        $hasVariants: Boolean,
        $isShippingRequired: Boolean,
        $productAttributes: [ID],
        $variantAttributes: [ID],
        $weight: WeightScalar) {
        productTypeCreate(
            input: {
                name: $name,
                slug: $slug,
                taxCode: $taxCode,
                hasVariants: $hasVariants,
                isShippingRequired: $isShippingRequired,
                productAttributes: $productAttributes,
                variantAttributes: $variantAttributes,
                weight: $weight}) {
            productType {
                name
                slug
                taxRate
                isShippingRequired
                hasVariants
                variantAttributes {
                    name
                    values {
                        name
                    }
                }
                productAttributes {
                    name
                    values {
                        name
                    }
                }
            }
            productErrors {
                field
                message
                code
            }
        }

    }
"""


def test_product_type_create_mutation(
    staff_api_client,
    product_type,
    permission_manage_products,
    monkeypatch,
    setup_vatlayer,
):
    manager = PluginsManager(plugins=setup_vatlayer.PLUGINS)

    query = PRODUCT_TYPE_CREATE_MUTATION
    product_type_name = "test type"
    slug = "test-type"
    has_variants = True
    require_shipping = True
    product_attributes = product_type.product_attributes.all()
    product_attributes_ids = [
        graphene.Node.to_global_id("Attribute", att.id) for att in product_attributes
    ]
    variant_attributes = product_type.variant_attributes.all()
    variant_attributes_ids = [
        graphene.Node.to_global_id("Attribute", att.id) for att in variant_attributes
    ]

    variables = {
        "name": product_type_name,
        "slug": slug,
        "hasVariants": has_variants,
        "taxCode": "wine",
        "isShippingRequired": require_shipping,
        "productAttributes": product_attributes_ids,
        "variantAttributes": variant_attributes_ids,
    }
    initial_count = ProductType.objects.count()
    response = staff_api_client.post_graphql(
        query, variables, permissions=[permission_manage_products]
    )
    content = get_graphql_content(response)
    assert ProductType.objects.count() == initial_count + 1
    data = content["data"]["productTypeCreate"]["productType"]
    assert data["name"] == product_type_name
    assert data["slug"] == slug
    assert data["hasVariants"] == has_variants
    assert data["isShippingRequired"] == require_shipping

    pa = product_attributes[0]
    assert data["productAttributes"][0]["name"] == pa.name
    pa_values = data["productAttributes"][0]["values"]
    assert sorted([value["name"] for value in pa_values]) == sorted(
        [value.name for value in pa.values.all()]
    )

    va = variant_attributes[0]
    assert data["variantAttributes"][0]["name"] == va.name
    va_values = data["variantAttributes"][0]["values"]
    assert sorted([value["name"] for value in va_values]) == sorted(
        [value.name for value in va.values.all()]
    )

    new_instance = ProductType.objects.latest("pk")
    tax_code = manager.get_tax_code_from_object_meta(new_instance).code
    assert tax_code == "wine"


@pytest.mark.parametrize(
    "input_slug, expected_slug",
    (
        ("test-slug", "test-slug"),
        (None, "test-product-type"),
        ("", "test-product-type"),
        ("わたし-わ-にっぽん-です", "わたし-わ-にっぽん-です"),
    ),
)
def test_create_product_type_with_given_slug(
    staff_api_client, permission_manage_products, input_slug, expected_slug
):
    query = PRODUCT_TYPE_CREATE_MUTATION
    name = "Test product type"
    variables = {"name": name, "slug": input_slug}
    response = staff_api_client.post_graphql(
        query, variables, permissions=[permission_manage_products]
    )
    content = get_graphql_content(response)
    data = content["data"]["productTypeCreate"]
    assert not data["productErrors"]
    assert data["productType"]["slug"] == expected_slug


def test_create_product_type_with_unicode_in_name(
    staff_api_client, permission_manage_products
):
    query = PRODUCT_TYPE_CREATE_MUTATION
    name = "わたし わ にっぽん です"
    variables = {"name": name}
    response = staff_api_client.post_graphql(
        query, variables, permissions=[permission_manage_products]
    )
    content = get_graphql_content(response)
    data = content["data"]["productTypeCreate"]
    assert not data["productErrors"]
    assert data["productType"]["name"] == name
    assert data["productType"]["slug"] == "わたし-わ-にっぽん-です"


def test_create_product_type_create_with_negative_weight(
    staff_api_client, permission_manage_products
):
    query = PRODUCT_TYPE_CREATE_MUTATION
    name = "Test product type"
    variables = {"name": name, "weight": -1.1}
    response = staff_api_client.post_graphql(
        query, variables, permissions=[permission_manage_products]
    )
    content = get_graphql_content(response)
    data = content["data"]["productTypeCreate"]
    error = data["productErrors"][0]
    assert error["field"] == "weight"
    assert error["code"] == ProductErrorCode.INVALID.name


def test_product_type_update_mutation(
    staff_api_client, product_type, permission_manage_products
):
    query = """
    mutation updateProductType(
        $id: ID!,
        $name: String!,
        $hasVariants: Boolean!,
        $isShippingRequired: Boolean!,
        $productAttributes: [ID],
        ) {
            productTypeUpdate(
            id: $id,
            input: {
                name: $name,
                hasVariants: $hasVariants,
                isShippingRequired: $isShippingRequired,
                productAttributes: $productAttributes
            }) {
                productType {
                    name
                    slug
                    isShippingRequired
                    hasVariants
                    variantAttributes {
                        id
                    }
                    productAttributes {
                        id
                    }
                }
              }
            }
    """
    product_type_name = "test type updated"
    slug = product_type.slug
    has_variants = True
    require_shipping = False
    product_type_id = graphene.Node.to_global_id("ProductType", product_type.id)

    # Test scenario: remove all product attributes using [] as input
    # but do not change variant attributes
    product_attributes = []
    product_attributes_ids = [
        graphene.Node.to_global_id("Attribute", att.id) for att in product_attributes
    ]
    variant_attributes = product_type.variant_attributes.all()

    variables = {
        "id": product_type_id,
        "name": product_type_name,
        "hasVariants": has_variants,
        "isShippingRequired": require_shipping,
        "productAttributes": product_attributes_ids,
    }
    response = staff_api_client.post_graphql(
        query, variables, permissions=[permission_manage_products]
    )
    content = get_graphql_content(response)
    data = content["data"]["productTypeUpdate"]["productType"]
    assert data["name"] == product_type_name
    assert data["slug"] == slug
    assert data["hasVariants"] == has_variants
    assert data["isShippingRequired"] == require_shipping
    assert not data["productAttributes"]
    assert len(data["variantAttributes"]) == (variant_attributes.count())


UPDATE_PRODUCT_TYPE_SLUG_MUTATION = """
    mutation($id: ID!, $slug: String) {
        productTypeUpdate(
            id: $id
            input: {
                slug: $slug
            }
        ) {
            productType{
                name
                slug
            }
            productErrors {
                field
                message
                code
            }
        }
    }
"""


@pytest.mark.parametrize(
    "input_slug, expected_slug, error_message",
    [
        ("test-slug", "test-slug", None),
        ("", "", "Slug value cannot be blank."),
        (None, "", "Slug value cannot be blank."),
    ],
)
def test_update_product_type_slug(
    staff_api_client,
    product_type,
    permission_manage_products,
    input_slug,
    expected_slug,
    error_message,
):
    query = UPDATE_PRODUCT_TYPE_SLUG_MUTATION
    old_slug = product_type.slug

    assert old_slug != input_slug

    node_id = graphene.Node.to_global_id("ProductType", product_type.id)
    variables = {"slug": input_slug, "id": node_id}
    response = staff_api_client.post_graphql(
        query, variables, permissions=[permission_manage_products]
    )
    content = get_graphql_content(response)
    data = content["data"]["productTypeUpdate"]
    errors = data["productErrors"]
    if not error_message:
        assert not errors
        assert data["productType"]["slug"] == expected_slug
    else:
        assert errors
        assert errors[0]["field"] == "slug"
        assert errors[0]["code"] == ProductErrorCode.REQUIRED.name


def test_update_product_type_slug_exists(
    staff_api_client, product_type, permission_manage_products
):
    query = UPDATE_PRODUCT_TYPE_SLUG_MUTATION
    input_slug = "test-slug"

    second_product_type = ProductType.objects.get(pk=product_type.pk)
    second_product_type.pk = None
    second_product_type.slug = input_slug
    second_product_type.save()

    assert input_slug != product_type.slug

    node_id = graphene.Node.to_global_id("ProductType", product_type.id)
    variables = {"slug": input_slug, "id": node_id}
    response = staff_api_client.post_graphql(
        query, variables, permissions=[permission_manage_products]
    )
    content = get_graphql_content(response)
    data = content["data"]["productTypeUpdate"]
    errors = data["productErrors"]
    assert errors
    assert errors[0]["field"] == "slug"
    assert errors[0]["code"] == ProductErrorCode.UNIQUE.name


@pytest.mark.parametrize(
    "input_slug, expected_slug, input_name, error_message, error_field",
    [
        ("test-slug", "test-slug", "New name", None, None),
        ("", "", "New name", "Slug value cannot be blank.", "slug"),
        (None, "", "New name", "Slug value cannot be blank.", "slug"),
        ("test-slug", "", None, "This field cannot be blank.", "name"),
        ("test-slug", "", "", "This field cannot be blank.", "name"),
        (None, None, None, "Slug value cannot be blank.", "slug"),
    ],
)
def test_update_product_type_slug_and_name(
    staff_api_client,
    product_type,
    permission_manage_products,
    input_slug,
    expected_slug,
    input_name,
    error_message,
    error_field,
):
    query = """
            mutation($id: ID!, $name: String, $slug: String) {
            productTypeUpdate(
                id: $id
                input: {
                    name: $name
                    slug: $slug
                }
            ) {
                productType{
                    name
                    slug
                }
                productErrors {
                    field
                    message
                    code
                }
            }
        }
    """

    old_name = product_type.name
    old_slug = product_type.slug

    assert input_slug != old_slug
    assert input_name != old_name

    node_id = graphene.Node.to_global_id("ProductType", product_type.id)
    variables = {"slug": input_slug, "name": input_name, "id": node_id}
    response = staff_api_client.post_graphql(
        query, variables, permissions=[permission_manage_products]
    )
    content = get_graphql_content(response)
    product_type.refresh_from_db()
    data = content["data"]["productTypeUpdate"]
    errors = data["productErrors"]
    if not error_message:
        assert data["productType"]["name"] == input_name == product_type.name
        assert data["productType"]["slug"] == input_slug == product_type.slug
    else:
        assert errors
        assert errors[0]["field"] == error_field
        assert errors[0]["code"] == ProductErrorCode.REQUIRED.name


def test_update_product_type_with_negative_weight(
    staff_api_client, product_type, permission_manage_products,
):
    query = """
        mutation($id: ID!, $weight: WeightScalar) {
            productTypeUpdate(
                id: $id
                input: {
                    weight: $weight
                }
            ) {
                productType{
                    name
                }
                productErrors {
                    field
                    message
                    code
                }
            }
        }
    """

    node_id = graphene.Node.to_global_id("ProductType", product_type.id)
    variables = {"id": node_id, "weight": "-1"}
    response = staff_api_client.post_graphql(
        query, variables, permissions=[permission_manage_products]
    )
    content = get_graphql_content(response)
    product_type.refresh_from_db()
    data = content["data"]["productTypeUpdate"]
    error = data["productErrors"][0]
    assert error["field"] == "weight"
    assert error["code"] == ProductErrorCode.INVALID.name


def test_product_type_delete_mutation(
    staff_api_client, product_type, permission_manage_products
):
    query = """
        mutation deleteProductType($id: ID!) {
            productTypeDelete(id: $id) {
                productType {
                    name
                }
            }
        }
    """
    variables = {"id": graphene.Node.to_global_id("ProductType", product_type.id)}
    response = staff_api_client.post_graphql(
        query, variables, permissions=[permission_manage_products]
    )
    content = get_graphql_content(response)
    data = content["data"]["productTypeDelete"]
    assert data["productType"]["name"] == product_type.name
    with pytest.raises(product_type._meta.model.DoesNotExist):
        product_type.refresh_from_db()


def test_product_image_create_mutation(
    monkeypatch, staff_api_client, product, permission_manage_products, media_root
):
    query = """
    mutation createProductImage($image: Upload!, $product: ID!) {
        productImageCreate(input: {image: $image, product: $product}) {
            image {
                id
            }
        }
    }
    """
    mock_create_thumbnails = Mock(return_value=None)
    monkeypatch.setattr(
        (
            "saleor.graphql.product.mutations.products."
            "create_product_thumbnails.delay"
        ),
        mock_create_thumbnails,
    )

    image_file, image_name = create_image()
    variables = {
        "product": graphene.Node.to_global_id("Product", product.id),
        "image": image_name,
    }
    body = get_multipart_request_body(query, variables, image_file, image_name)
    response = staff_api_client.post_multipart(
        body, permissions=[permission_manage_products]
    )
    get_graphql_content(response)
    product.refresh_from_db()
    product_image = product.images.last()
    assert product_image.image.file

    # The image creation should have triggered a warm-up
    mock_create_thumbnails.assert_called_once_with(product_image.pk)


def test_product_image_create_mutation_without_file(
    monkeypatch, staff_api_client, product, permission_manage_products, media_root
):
    query = """
    mutation createProductImage($image: Upload!, $product: ID!) {
        productImageCreate(input: {image: $image, product: $product}) {
            productErrors {
                code
                field
            }
        }
    }
    """
    variables = {
        "product": graphene.Node.to_global_id("Product", product.id),
        "image": "image name",
    }
    body = get_multipart_request_body(query, variables, file="", file_name="name")
    response = staff_api_client.post_multipart(
        body, permissions=[permission_manage_products]
    )
    content = get_graphql_content(response)
    errors = content["data"]["productImageCreate"]["productErrors"]
    assert errors[0]["field"] == "image"
    assert errors[0]["code"] == ProductErrorCode.REQUIRED.name


def test_invalid_product_image_create_mutation(
    staff_api_client, product, permission_manage_products
):
    query = """
    mutation createProductImage($image: Upload!, $product: ID!) {
        productImageCreate(input: {image: $image, product: $product}) {
            image {
                id
                url
                sortOrder
            }
            errors {
                field
                message
            }
        }
    }
    """
    image_file, image_name = create_pdf_file_with_image_ext()
    variables = {
        "product": graphene.Node.to_global_id("Product", product.id),
        "image": image_name,
    }
    body = get_multipart_request_body(query, variables, image_file, image_name)
    response = staff_api_client.post_multipart(
        body, permissions=[permission_manage_products]
    )
    content = get_graphql_content(response)
    assert content["data"]["productImageCreate"]["errors"] == [
        {"field": "image", "message": "Invalid file type"}
    ]
    product.refresh_from_db()
    assert product.images.count() == 0


def test_product_image_update_mutation(
    monkeypatch, staff_api_client, product_with_image, permission_manage_products
):
    query = """
    mutation updateProductImage($imageId: ID!, $alt: String) {
        productImageUpdate(id: $imageId, input: {alt: $alt}) {
            image {
                alt
            }
        }
    }
    """

    mock_create_thumbnails = Mock(return_value=None)
    monkeypatch.setattr(
        (
            "saleor.graphql.product.mutations.products."
            "create_product_thumbnails.delay"
        ),
        mock_create_thumbnails,
    )

    image_obj = product_with_image.images.first()
    alt = "damage alt"
    variables = {
        "alt": alt,
        "imageId": graphene.Node.to_global_id("ProductImage", image_obj.id),
    }
    response = staff_api_client.post_graphql(
        query, variables, permissions=[permission_manage_products]
    )
    content = get_graphql_content(response)
    assert content["data"]["productImageUpdate"]["image"]["alt"] == alt

    # We did not update the image field,
    # the image should not have triggered a warm-up
    assert mock_create_thumbnails.call_count == 0


def test_product_image_delete(
    staff_api_client, product_with_image, permission_manage_products
):
    product = product_with_image
    query = """
            mutation deleteProductImage($id: ID!) {
                productImageDelete(id: $id) {
                    image {
                        id
                        url
                    }
                }
            }
        """
    image_obj = product.images.first()
    node_id = graphene.Node.to_global_id("ProductImage", image_obj.id)
    variables = {"id": node_id}
    response = staff_api_client.post_graphql(
        query, variables, permissions=[permission_manage_products]
    )
    content = get_graphql_content(response)
    data = content["data"]["productImageDelete"]
    assert image_obj.image.url in data["image"]["url"]
    with pytest.raises(image_obj._meta.model.DoesNotExist):
        image_obj.refresh_from_db()
    assert node_id == data["image"]["id"]


def test_reorder_images(
    staff_api_client, product_with_images, permission_manage_products
):
    query = """
    mutation reorderImages($product_id: ID!, $images_ids: [ID]!) {
        productImageReorder(productId: $product_id, imagesIds: $images_ids) {
            product {
                id
            }
        }
    }
    """
    product = product_with_images
    images = product.images.all()
    image_0 = images[0]
    image_1 = images[1]
    image_0_id = graphene.Node.to_global_id("ProductImage", image_0.id)
    image_1_id = graphene.Node.to_global_id("ProductImage", image_1.id)
    product_id = graphene.Node.to_global_id("Product", product.id)

    variables = {"product_id": product_id, "images_ids": [image_1_id, image_0_id]}
    response = staff_api_client.post_graphql(
        query, variables, permissions=[permission_manage_products]
    )
    get_graphql_content(response)

    # Check if order has been changed
    product.refresh_from_db()
    reordered_images = product.images.all()
    reordered_image_0 = reordered_images[0]
    reordered_image_1 = reordered_images[1]
    assert image_0.id == reordered_image_1.id
    assert image_1.id == reordered_image_0.id


ASSIGN_VARIANT_QUERY = """
    mutation assignVariantImageMutation($variantId: ID!, $imageId: ID!) {
        variantImageAssign(variantId: $variantId, imageId: $imageId) {
            errors {
                field
                message
            }
            productVariant {
                id
            }
        }
    }
"""


def test_assign_variant_image(
    staff_api_client, user_api_client, product_with_image, permission_manage_products
):
    query = ASSIGN_VARIANT_QUERY
    variant = product_with_image.variants.first()
    image = product_with_image.images.first()

    variables = {
        "variantId": to_global_id("ProductVariant", variant.pk),
        "imageId": to_global_id("ProductImage", image.pk),
    }
    response = staff_api_client.post_graphql(
        query, variables, permissions=[permission_manage_products]
    )
    get_graphql_content(response)
    variant.refresh_from_db()
    assert variant.images.first() == image


def test_assign_variant_image_from_different_product(
    staff_api_client, user_api_client, product_with_image, permission_manage_products
):
    query = ASSIGN_VARIANT_QUERY
    variant = product_with_image.variants.first()
    product_with_image.pk = None
    product_with_image.slug = "product-with-image"
    product_with_image.save()

    image_2 = ProductImage.objects.create(product=product_with_image)
    variables = {
        "variantId": to_global_id("ProductVariant", variant.pk),
        "imageId": to_global_id("ProductImage", image_2.pk),
    }
    response = staff_api_client.post_graphql(
        query, variables, permissions=[permission_manage_products]
    )
    content = get_graphql_content(response)
    assert content["data"]["variantImageAssign"]["errors"][0]["field"] == "imageId"

    # check permissions
    response = user_api_client.post_graphql(query, variables)
    assert_no_permission(response)


UNASSIGN_VARIANT_IMAGE_QUERY = """
    mutation unassignVariantImageMutation($variantId: ID!, $imageId: ID!) {
        variantImageUnassign(variantId: $variantId, imageId: $imageId) {
            errors {
                field
                message
            }
            productVariant {
                id
            }
        }
    }
"""


def test_unassign_variant_image(
    staff_api_client, product_with_image, permission_manage_products
):
    query = UNASSIGN_VARIANT_IMAGE_QUERY

    image = product_with_image.images.first()
    variant = product_with_image.variants.first()
    variant.variant_images.create(image=image)

    variables = {
        "variantId": to_global_id("ProductVariant", variant.pk),
        "imageId": to_global_id("ProductImage", image.pk),
    }
    response = staff_api_client.post_graphql(
        query, variables, permissions=[permission_manage_products]
    )
    get_graphql_content(response)
    variant.refresh_from_db()
    assert variant.images.count() == 0


def test_unassign_not_assigned_variant_image(
    staff_api_client, product_with_image, permission_manage_products
):
    query = UNASSIGN_VARIANT_IMAGE_QUERY
    variant = product_with_image.variants.first()
    image_2 = ProductImage.objects.create(product=product_with_image)
    variables = {
        "variantId": to_global_id("ProductVariant", variant.pk),
        "imageId": to_global_id("ProductImage", image_2.pk),
    }
    response = staff_api_client.post_graphql(
        query, variables, permissions=[permission_manage_products]
    )
    content = get_graphql_content(response)
    assert content["data"]["variantImageUnassign"]["errors"][0]["field"] == ("imageId")


@patch("saleor.product.tasks.update_variants_names.delay")
def test_product_type_update_changes_variant_name(
    mock_update_variants_names,
    staff_api_client,
    product_type,
    product,
    permission_manage_products,
):
    query = """
    mutation updateProductType(
        $id: ID!,
        $hasVariants: Boolean!,
        $isShippingRequired: Boolean!,
        $variantAttributes: [ID],
        ) {
            productTypeUpdate(
            id: $id,
            input: {
                hasVariants: $hasVariants,
                isShippingRequired: $isShippingRequired,
                variantAttributes: $variantAttributes}) {
                productType {
                    id
                }
              }
            }
    """
    variant = product.variants.first()
    variant.name = "test name"
    variant.save()
    has_variants = True
    require_shipping = False
    product_type_id = graphene.Node.to_global_id("ProductType", product_type.id)

    variant_attributes = product_type.variant_attributes.all()
    variant_attributes_ids = [
        graphene.Node.to_global_id("Attribute", att.id) for att in variant_attributes
    ]
    variables = {
        "id": product_type_id,
        "hasVariants": has_variants,
        "isShippingRequired": require_shipping,
        "variantAttributes": variant_attributes_ids,
    }
    response = staff_api_client.post_graphql(
        query, variables, permissions=[permission_manage_products]
    )
    get_graphql_content(response)
    variant_attributes = set(variant_attributes)
    variant_attributes_ids = [attr.pk for attr in variant_attributes]
    mock_update_variants_names.assert_called_once_with(
        product_type.pk, variant_attributes_ids
    )


@patch("saleor.product.tasks._update_variants_names")
def test_product_update_variants_names(mock__update_variants_names, product_type):
    variant_attributes = [product_type.variant_attributes.first()]
    variant_attr_ids = [attr.pk for attr in variant_attributes]
    update_variants_names(product_type.pk, variant_attr_ids)
    assert mock__update_variants_names.call_count == 1


def test_product_variants_by_ids(user_api_client, variant, channel_USD):
    query = """
        query getProduct($ids: [ID!], $channel: String) {
            productVariants(ids: $ids, first: 1, channel: $channel) {
                edges {
                    node {
                        id
                    }
                }
            }
        }
    """
    variant_id = graphene.Node.to_global_id("ProductVariant", variant.id)

    variables = {"ids": [variant_id], "channel": channel_USD.slug}
    response = user_api_client.post_graphql(query, variables)
    content = get_graphql_content(response)
    data = content["data"]["productVariants"]
    assert data["edges"][0]["node"]["id"] == variant_id
    assert len(data["edges"]) == 1


def test_product_variants_no_ids_list(user_api_client, variant, channel_USD):
    query = """
        query getProductVariants($channel: String) {
            productVariants(first: 10, channel: $channel) {
                edges {
                    node {
                        id
                    }
                }
            }
        }
    """
    variables = {"channel": channel_USD.slug}
    response = user_api_client.post_graphql(query, variables)
    content = get_graphql_content(response)
    data = content["data"]["productVariants"]
    assert len(data["edges"]) == ProductVariant.objects.count()


@pytest.mark.parametrize(
    "variant_price_amount, api_variant_price", [(200, 200), (0, 0)],
)
def test_product_variant_price(
    variant_price_amount,
    api_variant_price,
    user_api_client,
    variant,
    stock,
    channel_USD,
):
    # Set price override on variant that is different than product price
    product = variant.product
    product.variants.update(price_amount=variant_price_amount, currency="USD")
    # Drop other variants
    # product.variants.exclude(id=variant.pk).delete()

    query = """
        query getProductVariants($id: ID!, $channel: String) {
            product(id: $id, channel: $channel) {
                variants {
                    pricing {
                        priceUndiscounted {
                            gross {
                                amount
                            }
                        }
                    }
                }
            }
        }
        """
    product_id = graphene.Node.to_global_id("Product", variant.product.id)
    variables = {"id": product_id, "channel": channel_USD.slug}
    response = user_api_client.post_graphql(query, variables)
    content = get_graphql_content(response)
    data = content["data"]["product"]
    variant_price = data["variants"][0]["pricing"]["priceUndiscounted"]["gross"]
    assert variant_price["amount"] == api_variant_price


def test_report_product_sales(
    staff_api_client,
    order_with_lines,
    permission_manage_products,
    permission_manage_orders,
):
    query = """
    query TopProducts($period: ReportingPeriod!) {
        reportProductSales(period: $period, first: 20) {
            edges {
                node {
                    revenue(period: $period) {
                        gross {
                            amount
                        }
                    }
                    quantityOrdered
                    sku
                }
            }
        }
    }
    """
    variables = {"period": ReportingPeriod.TODAY.name}
    permissions = [permission_manage_orders, permission_manage_products]
    response = staff_api_client.post_graphql(query, variables, permissions)
    content = get_graphql_content(response)
    edges = content["data"]["reportProductSales"]["edges"]

    node_a = edges[0]["node"]
    line_a = order_with_lines.lines.get(product_sku=node_a["sku"])
    assert node_a["quantityOrdered"] == line_a.quantity
    amount = str(node_a["revenue"]["gross"]["amount"])
    assert Decimal(amount) == line_a.quantity * line_a.unit_price_gross_amount

    node_b = edges[1]["node"]
    line_b = order_with_lines.lines.get(product_sku=node_b["sku"])
    assert node_b["quantityOrdered"] == line_b.quantity
    amount = str(node_b["revenue"]["gross"]["amount"])
    assert Decimal(amount) == line_b.quantity * line_b.unit_price_gross_amount


@pytest.mark.parametrize("field", ("purchaseCost", "margin", "privateMeta"))
def test_product_restricted_fields_permissions(
    staff_api_client,
    permission_manage_products,
    permission_manage_orders,
    product,
    field,
    channel_USD,
):
    """Ensure non-public (restricted) fields are correctly requiring
    the 'manage_products' permission.
    """
    query = """
    query Product($id: ID!, $channel: String) {
        product(id: $id, channel: $channel) {
            %(field)s
        }
    }
    """ % {
        "field": "%s { __typename }" % field
    }
    variables = {
        "id": graphene.Node.to_global_id("Product", product.pk),
        "channel": channel_USD.slug,
    }
    permissions = [permission_manage_orders, permission_manage_products]
    response = staff_api_client.post_graphql(query, variables, permissions)
    content = get_graphql_content(response)
    assert field in content["data"]["product"]


@pytest.mark.parametrize(
    "field, is_nested",
    (
        ("digitalContent", True),
        ("margin", False),
        ("costPrice", True),
        ("price", True),
        ("quantityOrdered", False),
        ("privateMeta", True),
    ),
)
def test_variant_restricted_fields_permissions(
    staff_api_client,
    permission_manage_products,
    permission_manage_orders,
    product,
    field,
    is_nested,
    channel_USD,
):
    """Ensure non-public (restricted) fields are correctly requiring
    the 'manage_products' permission.
    """
    query = """
    query ProductVariant($id: ID!, $channel: String) {
        productVariant(id: $id, channel: $channel) {
            %(field)s
        }
    }
    """ % {
        "field": field if not is_nested else "%s { __typename }" % field
    }
    variant = product.variants.first()
    variables = {
        "id": graphene.Node.to_global_id("ProductVariant", variant.pk),
        "channel": channel_USD.slug,
    }
    permissions = [permission_manage_orders, permission_manage_products]
    response = staff_api_client.post_graphql(query, variables, permissions)
    content = get_graphql_content(response)
    assert field in content["data"]["productVariant"]


def test_variant_digital_content(
    staff_api_client, permission_manage_products, digital_content, channel_USD
):
    query = """
    query Margin($id: ID!, $channel: String) {
        productVariant(id: $id, channel: $channel) {
            digitalContent{
                id
            }
        }
    }
    """
    variant = digital_content.product_variant
    variables = {
        "id": graphene.Node.to_global_id("ProductVariant", variant.pk),
        "channel": channel_USD.slug,
    }
    permissions = [permission_manage_products]
    response = staff_api_client.post_graphql(query, variables, permissions)
    content = get_graphql_content(response)
    assert "digitalContent" in content["data"]["productVariant"]
    assert "id" in content["data"]["productVariant"]["digitalContent"]


@pytest.mark.parametrize(
    "collection_filter, count",
    [
        ({"published": "PUBLISHED"}, 2),
        ({"published": "HIDDEN"}, 1),
        ({"search": "-published1"}, 1),
        ({"search": "Collection3"}, 1),
        ({"ids": [to_global_id("Collection", 2), to_global_id("Collection", 3)]}, 2),
    ],
)
def test_collections_query_with_filter(
    collection_filter,
    count,
    query_collections_with_filter,
    staff_api_client,
    permission_manage_products,
):
    Collection.objects.bulk_create(
        [
            Collection(
                id=1,
                name="Collection1",
                slug="collection-published1",
                is_published=True,
                description="Test description",
            ),
            Collection(
                id=2,
                name="Collection2",
                slug="collection-published2",
                is_published=True,
                description="Test description",
            ),
            Collection(
                id=3,
                name="Collection3",
                slug="collection-unpublished",
                is_published=False,
                description="Test description",
            ),
        ]
    )

    variables = {"filter": collection_filter}
    staff_api_client.user.user_permissions.add(permission_manage_products)
    response = staff_api_client.post_graphql(query_collections_with_filter, variables)
    content = get_graphql_content(response)
    collections = content["data"]["collections"]["edges"]

    assert len(collections) == count


QUERY_COLLECTIONS_WITH_SORT = """
    query ($sort_by: CollectionSortingInput!) {
        collections(first:5, sortBy: $sort_by) {
                edges{
                    node{
                        name
                    }
                }
            }
        }
"""


@pytest.mark.parametrize(
    "collection_sort, result_order",
    [
        ({"field": "NAME", "direction": "ASC"}, ["Coll1", "Coll2", "Coll3"]),
        ({"field": "NAME", "direction": "DESC"}, ["Coll3", "Coll2", "Coll1"]),
        ({"field": "AVAILABILITY", "direction": "ASC"}, ["Coll2", "Coll1", "Coll3"]),
        ({"field": "AVAILABILITY", "direction": "DESC"}, ["Coll3", "Coll1", "Coll2"]),
        ({"field": "PRODUCT_COUNT", "direction": "ASC"}, ["Coll1", "Coll3", "Coll2"]),
        ({"field": "PRODUCT_COUNT", "direction": "DESC"}, ["Coll2", "Coll3", "Coll1"]),
    ],
)
def test_collections_query_with_sort(
    collection_sort, result_order, staff_api_client, permission_manage_products, product
):
    Collection.objects.bulk_create(
        [
            Collection(name="Coll1", slug="collection-published1", is_published=True),
            Collection(
                name="Coll2", slug="collection-unpublished2", is_published=False
            ),
            Collection(name="Coll3", slug="collection-published", is_published=True),
        ]
    )
    product.collections.add(Collection.objects.get(name="Coll2"))

    variables = {"sort_by": collection_sort}
    staff_api_client.user.user_permissions.add(permission_manage_products)
    response = staff_api_client.post_graphql(QUERY_COLLECTIONS_WITH_SORT, variables)
    content = get_graphql_content(response)
    collections = content["data"]["collections"]["edges"]

    for order, colllection_name in enumerate(result_order):
        assert collections[order]["node"]["name"] == colllection_name


@pytest.mark.parametrize(
    "category_filter, count",
    [
        ({"search": "slug_"}, 3),
        ({"search": "Category1"}, 1),
        ({"search": "cat1"}, 2),
        ({"search": "Subcategory_description"}, 1),
        ({"ids": [to_global_id("Category", 2), to_global_id("Category", 3)]}, 2),
    ],
)
def test_categories_query_with_filter(
    category_filter,
    count,
    query_categories_with_filter,
    staff_api_client,
    permission_manage_products,
):
    Category.objects.create(
        id=1, name="Category1", slug="slug_category1", description="Description cat1"
    )
    Category.objects.create(
        id=2, name="Category2", slug="slug_category2", description="Description cat2"
    )
    Category.objects.create(
        id=3,
        name="SubCategory",
        slug="slug_subcategory",
        parent=Category.objects.get(name="Category1"),
        description="Subcategory_description of cat1",
    )
    variables = {"filter": category_filter}
    staff_api_client.user.user_permissions.add(permission_manage_products)
    response = staff_api_client.post_graphql(query_categories_with_filter, variables)
    content = get_graphql_content(response)
    assert content["data"]["categories"]["totalCount"] == count


QUERY_CATEGORIES_WITH_SORT = """
    query ($sort_by: CategorySortingInput!) {
        categories(first:5, sortBy: $sort_by) {
                edges{
                    node{
                        name
                    }
                }
            }
        }
"""


@pytest.mark.parametrize(
    "category_sort, result_order",
    [
        (
            {"field": "NAME", "direction": "ASC"},
            ["Cat1", "Cat2", "SubCat", "SubSubCat"],
        ),
        (
            {"field": "NAME", "direction": "DESC"},
            ["SubSubCat", "SubCat", "Cat2", "Cat1"],
        ),
        (
            {"field": "SUBCATEGORY_COUNT", "direction": "ASC"},
            ["Cat2", "SubSubCat", "Cat1", "SubCat"],
        ),
        (
            {"field": "SUBCATEGORY_COUNT", "direction": "DESC"},
            ["SubCat", "Cat1", "SubSubCat", "Cat2"],
        ),
        (
            {"field": "PRODUCT_COUNT", "direction": "ASC"},
            ["Cat2", "SubCat", "SubSubCat", "Cat1"],
        ),
        (
            {"field": "PRODUCT_COUNT", "direction": "DESC"},
            ["Cat1", "SubSubCat", "SubCat", "Cat2"],
        ),
    ],
)
def test_categories_query_with_sort(
    category_sort,
    result_order,
    staff_api_client,
    permission_manage_products,
    product_type,
):
    cat1 = Category.objects.create(
        name="Cat1", slug="slug_category1", description="Description cat1"
    )
    Product.objects.create(
        name="Test", slug="test", product_type=product_type, category=cat1,
    )
    Category.objects.create(
        name="Cat2", slug="slug_category2", description="Description cat2"
    )
    Category.objects.create(
        name="SubCat",
        slug="slug_subcategory1",
        parent=Category.objects.get(name="Cat1"),
        description="Subcategory_description of cat1",
    )
    subsubcat = Category.objects.create(
        name="SubSubCat",
        slug="slug_subcategory2",
        parent=Category.objects.get(name="SubCat"),
        description="Subcategory_description of cat1",
    )
    Product.objects.create(
        name="Test2", slug="test2", product_type=product_type, category=subsubcat,
    )
    variables = {"sort_by": category_sort}
    staff_api_client.user.user_permissions.add(permission_manage_products)
    response = staff_api_client.post_graphql(QUERY_CATEGORIES_WITH_SORT, variables)
    content = get_graphql_content(response)
    categories = content["data"]["categories"]["edges"]

    for order, category_name in enumerate(result_order):
        assert categories[order]["node"]["name"] == category_name


@pytest.mark.parametrize(
    "product_type_filter, count",
    [
        ({"configurable": "CONFIGURABLE"}, 2),  # has_variants
        ({"configurable": "SIMPLE"}, 1),  # !has_variants
        ({"productType": "DIGITAL"}, 1),
        ({"productType": "SHIPPABLE"}, 2),  # is_shipping_required
    ],
)
def test_product_type_query_with_filter(
    product_type_filter, count, staff_api_client, permission_manage_products
):
    query = """
        query ($filter: ProductTypeFilterInput!, ) {
          productTypes(first:5, filter: $filter) {
            edges{
              node{
                id
                name
              }
            }
          }
        }
        """
    ProductType.objects.bulk_create(
        [
            ProductType(
                name="Digital Type",
                slug="digital-type",
                has_variants=True,
                is_shipping_required=False,
                is_digital=True,
            ),
            ProductType(
                name="Tools",
                slug="tools",
                has_variants=True,
                is_shipping_required=True,
                is_digital=False,
            ),
            ProductType(
                name="Books",
                slug="books",
                has_variants=False,
                is_shipping_required=True,
                is_digital=False,
            ),
        ]
    )

    variables = {"filter": product_type_filter}
    staff_api_client.user.user_permissions.add(permission_manage_products)
    response = staff_api_client.post_graphql(query, variables)
    content = get_graphql_content(response)
    product_types = content["data"]["productTypes"]["edges"]

    assert len(product_types) == count


QUERY_PRODUCT_TYPE_WITH_SORT = """
    query ($sort_by: ProductTypeSortingInput!) {
        productTypes(first:5, sortBy: $sort_by) {
                edges{
                    node{
                        name
                    }
                }
            }
        }
"""


@pytest.mark.parametrize(
    "product_type_sort, result_order",
    [
        ({"field": "NAME", "direction": "ASC"}, ["Digital", "Subscription", "Tools"]),
        ({"field": "NAME", "direction": "DESC"}, ["Tools", "Subscription", "Digital"]),
        # is_digital
        (
            {"field": "DIGITAL", "direction": "ASC"},
            ["Subscription", "Tools", "Digital"],
        ),
        (
            {"field": "DIGITAL", "direction": "DESC"},
            ["Digital", "Tools", "Subscription"],
        ),
        # is_shipping_required
        (
            {"field": "SHIPPING_REQUIRED", "direction": "ASC"},
            ["Digital", "Subscription", "Tools"],
        ),
        (
            {"field": "SHIPPING_REQUIRED", "direction": "DESC"},
            ["Tools", "Subscription", "Digital"],
        ),
    ],
)
def test_product_type_query_with_sort(
    product_type_sort, result_order, staff_api_client, permission_manage_products
):
    ProductType.objects.bulk_create(
        [
            ProductType(
                name="Digital",
                slug="digital",
                has_variants=True,
                is_shipping_required=False,
                is_digital=True,
            ),
            ProductType(
                name="Tools",
                slug="tools",
                has_variants=True,
                is_shipping_required=True,
                is_digital=False,
            ),
            ProductType(
                name="Subscription",
                slug="subscription",
                has_variants=False,
                is_shipping_required=False,
                is_digital=False,
            ),
        ]
    )

    variables = {"sort_by": product_type_sort}
    staff_api_client.user.user_permissions.add(permission_manage_products)
    response = staff_api_client.post_graphql(QUERY_PRODUCT_TYPE_WITH_SORT, variables)
    content = get_graphql_content(response)
    product_types = content["data"]["productTypes"]["edges"]

    for order, product_type_name in enumerate(result_order):
        assert product_types[order]["node"]["name"] == product_type_name


NOT_EXISTS_IDS_COLLECTIONS_QUERY = """
    query ($filter: ProductTypeFilterInput!) {
        productTypes(first: 5, filter: $filter) {
            edges {
                node {
                    id
                    name
                }
            }
        }
    }
"""


def test_product_types_query_ids_not_exists(user_api_client, category):
    query = NOT_EXISTS_IDS_COLLECTIONS_QUERY
    variables = {"filter": {"ids": ["fTEJRuFHU6fd2RU=", "2XwnQNNhwCdEjhP="]}}
    response = user_api_client.post_graphql(query, variables)
    content = get_graphql_content(response, ignore_errors=True)
    message_error = '{"ids": [{"message": "Invalid ID specified.", "code": ""}]}'

    assert len(content["errors"]) == 1
    assert content["errors"][0]["message"] == message_error
    assert content["data"]["productTypes"] is None


MUTATION_BULK_PUBLISH_PRODUCTS = """
        mutation publishManyProducts($ids: [ID]!, $is_published: Boolean!) {
            productBulkPublish(ids: $ids, isPublished: $is_published) {
                count
            }
        }
    """


@pytest.mark.skip(reason="How to handle bulk publish")
def test_bulk_publish_products(
    staff_api_client, product_list_unpublished, permission_manage_products
):
    product_list = product_list_unpublished
    assert not any(product.is_published for product in product_list)

    variables = {
        "ids": [
            graphene.Node.to_global_id("Product", product.id)
            for product in product_list
        ],
        "is_published": True,
    }
    response = staff_api_client.post_graphql(
        MUTATION_BULK_PUBLISH_PRODUCTS,
        variables,
        permissions=[permission_manage_products],
    )
    content = get_graphql_content(response)
    product_list = Product.objects.filter(
        id__in=[product.pk for product in product_list]
    )

    assert content["data"]["productBulkPublish"]["count"] == len(product_list)
    assert all(product.is_published for product in product_list)


@pytest.mark.skip(reason="How to handle bulk publish")
def test_bulk_unpublish_products(
    staff_api_client, product_list_published, permission_manage_products
):
    product_list = product_list_published
    assert all(product.is_published for product in product_list)

    variables = {
        "ids": [
            graphene.Node.to_global_id("Product", product.id)
            for product in product_list
        ],
        "is_published": False,
    }
    response = staff_api_client.post_graphql(
        MUTATION_BULK_PUBLISH_PRODUCTS,
        variables,
        permissions=[permission_manage_products],
    )
    content = get_graphql_content(response)
    product_list = Product.objects.filter(
        id__in=[product.pk for product in product_list]
    )

    assert content["data"]["productBulkPublish"]["count"] == len(product_list)
    assert not any(product.is_published for product in product_list)


QUERY_AVAILABLE_ATTRIBUTES = """
    query($productTypeId:ID!, $filters: AttributeFilterInput) {
      productType(id: $productTypeId) {
        availableAttributes(first: 10, filter: $filters) {
          edges {
            node {
              id
              slug
            }
          }
        }
      }
    }
"""


def test_product_type_get_unassigned_attributes(
    staff_api_client, permission_manage_products
):
    query = QUERY_AVAILABLE_ATTRIBUTES
    target_product_type, ignored_product_type = ProductType.objects.bulk_create(
        [
            ProductType(name="Type 1", slug="type-1"),
            ProductType(name="Type 2", slug="type-2"),
        ]
    )

    unassigned_attributes = list(
        Attribute.objects.bulk_create(
            [
                Attribute(slug="size", name="Size"),
                Attribute(slug="weight", name="Weight"),
                Attribute(slug="thickness", name="Thickness"),
            ]
        )
    )

    assigned_attributes = list(
        Attribute.objects.bulk_create(
            [Attribute(slug="color", name="Color"), Attribute(slug="type", name="Type")]
        )
    )

    # Ensure that assigning them to another product type
    # doesn't return an invalid response
    ignored_product_type.product_attributes.add(*unassigned_attributes)

    # Assign the other attributes to the target product type
    target_product_type.product_attributes.add(*assigned_attributes)

    gql_unassigned_attributes = get_graphql_content(
        staff_api_client.post_graphql(
            query,
            {
                "productTypeId": graphene.Node.to_global_id(
                    "ProductType", target_product_type.pk
                )
            },
            permissions=[permission_manage_products],
        )
    )["data"]["productType"]["availableAttributes"]["edges"]

    assert len(gql_unassigned_attributes) == len(
        unassigned_attributes
    ), gql_unassigned_attributes

    received_ids = sorted((attr["node"]["id"] for attr in gql_unassigned_attributes))
    expected_ids = sorted(
        (
            graphene.Node.to_global_id("Attribute", attr.pk)
            for attr in unassigned_attributes
        )
    )

    assert received_ids == expected_ids


def test_product_type_filter_unassigned_attributes(
    staff_api_client, permission_manage_products, attribute_list
):
    expected_attribute = attribute_list[0]
    query = QUERY_AVAILABLE_ATTRIBUTES
    product_type = ProductType.objects.create(name="Empty Type")
    product_type_id = graphene.Node.to_global_id("ProductType", product_type.pk)
    filters = {"search": expected_attribute.name}

    found_attributes = get_graphql_content(
        staff_api_client.post_graphql(
            query,
            {"productTypeId": product_type_id, "filters": filters},
            permissions=[permission_manage_products],
        )
    )["data"]["productType"]["availableAttributes"]["edges"]

    assert len(found_attributes) == 1

    _, attribute_id = graphene.Node.from_global_id(found_attributes[0]["node"]["id"])
    assert attribute_id == str(expected_attribute.pk)


QUERY_FILTER_PRODUCT_TYPES = """
    query($filters: ProductTypeFilterInput) {
      productTypes(first: 10, filter: $filters) {
        edges {
          node {
            name
          }
        }
      }
    }
"""


@pytest.mark.parametrize(
    "search, expected_names",
    (
        ("", ["The best juices", "The best beers", "The worst beers"]),
        ("best", ["The best juices", "The best beers"]),
        ("worst", ["The worst beers"]),
        ("average", []),
    ),
)
def test_filter_product_types_by_custom_search_value(
    api_client, search, expected_names
):
    query = QUERY_FILTER_PRODUCT_TYPES

    ProductType.objects.bulk_create(
        [
            ProductType(name="The best juices", slug="best-juices"),
            ProductType(name="The best beers", slug="best-beers"),
            ProductType(name="The worst beers", slug="worst-beers"),
        ]
    )

    variables = {"filters": {"search": search}}

    results = get_graphql_content(api_client.post_graphql(query, variables))["data"][
        "productTypes"
    ]["edges"]

    assert len(results) == len(expected_names)
    matched_names = sorted([result["node"]["name"] for result in results])

    assert matched_names == sorted(expected_names)


def test_product_filter_by_attribute_values(
    user_api_client,
    permission_manage_products,
    color_attribute,
    pink_attribute_value,
    product_with_variant_with_two_attributes,
    channel_USD,
):
    query = """
    query Products($filters: ProductFilterInput, $channel: String) {
      products(first: 5, filter: $filters, channel: $channel) {
        edges {
        node {
          id
          name
          attributes {
            attribute {
              name
              slug
            }
            values {
              name
              slug
            }
          }
        }
        }
      }
    }
    """
    variables = {
        "attributes": [
            {"slug": color_attribute.slug, "values": [pink_attribute_value.slug]}
        ],
        "channel": channel_USD.slug,
    }
    response = user_api_client.post_graphql(query, variables)
    content = get_graphql_content(response)
    assert not content["data"]["products"]["edges"] == [
        {
            "node": {
                "attributes": [],
                "name": product_with_variant_with_two_attributes.name,
            }
        }
    ]


MUTATION_CREATE_PRODUCT_WITH_STOCKS = """
mutation createProduct(
        $productType: ID!,
        $category: ID!
        $name: String!,
        $sku: String,
        $stocks: [StockInput!],
        $basePrice: Decimal!
        $trackInventory: Boolean)
    {
        productCreate(
            input: {
                category: $category,
                productType: $productType,
                name: $name,
                sku: $sku,
                stocks: $stocks,
                trackInventory: $trackInventory,
                basePrice: $basePrice,
            })
        {
            product {
                id
                name
                variants{
                    id
                    sku
                    trackInventory
                    quantity
                    stockQuantity
                }
            }
            productErrors {
                message
                field
                code
            }
        }
    }
    """


def test_create_stocks_failed(product_with_single_variant, warehouse):
    variant = product_with_single_variant.variants.first()

    second_warehouse = Warehouse.objects.get(pk=warehouse.pk)
    second_warehouse.slug = "second warehouse"
    second_warehouse.pk = None
    second_warehouse.save()

    stocks_data = [
        {"quantity": 10, "warehouse": "123"},
        {"quantity": 10, "warehouse": "321"},
    ]
    warehouses = [warehouse, second_warehouse]
    with pytest.raises(ValidationError):
        create_stocks(variant, stocks_data, warehouses)


def test_create_stocks(variant, warehouse):
    second_warehouse = Warehouse.objects.get(pk=warehouse.pk)
    second_warehouse.slug = "second warehouse"
    second_warehouse.pk = None
    second_warehouse.save()

    assert variant.stocks.count() == 0

    stocks_data = [
        {"quantity": 10, "warehouse": "123"},
        {"quantity": 10, "warehouse": "321"},
    ]
    warehouses = [warehouse, second_warehouse]
    create_stocks(variant, stocks_data, warehouses)

    assert variant.stocks.count() == len(stocks_data)
    assert {stock.warehouse.pk for stock in variant.stocks.all()} == {
        warehouse.pk for warehouse in warehouses
    }
    assert {stock.quantity for stock in variant.stocks.all()} == {
        data["quantity"] for data in stocks_data
    }


def test_update_or_create_variant_stocks(variant, warehouses):
    Stock.objects.create(
        product_variant=variant, warehouse=warehouses[0], quantity=5,
    )
    stocks_data = [
        {"quantity": 10, "warehouse": "123"},
        {"quantity": 10, "warehouse": "321"},
    ]

    ProductVariantStocksUpdate.update_or_create_variant_stocks(
        variant, stocks_data, warehouses
    )

    variant.refresh_from_db()
    assert variant.stocks.count() == 2
    assert {stock.warehouse.pk for stock in variant.stocks.all()} == {
        warehouse.pk for warehouse in warehouses
    }
    assert {stock.quantity for stock in variant.stocks.all()} == {
        data["quantity"] for data in stocks_data
    }


def test_update_or_create_variant_stocks_empty_stocks_data(variant, warehouses):
    Stock.objects.create(
        product_variant=variant, warehouse=warehouses[0], quantity=5,
    )

    ProductVariantStocksUpdate.update_or_create_variant_stocks(variant, [], warehouses)

    variant.refresh_from_db()
    assert variant.stocks.count() == 1
    stock = variant.stocks.first()
    assert stock.warehouse == warehouses[0]
    assert stock.quantity == 5


# Because we use Scalars for Weight this test query tests only a scenario when weight
# value is passed by a variable
MUTATION_CREATE_PRODUCT_WITH_WEIGHT_GQL_VARIABLE = """
mutation createProduct(
        $productType: ID!,
        $category: ID!
        $name: String!,
        $weight: WeightScalar)
    {
        productCreate(
            input: {
                category: $category,
                productType: $productType,
                name: $name,
                weight: $weight
            })
        {
            product {
                id
                weight{
                    value
                    unit
                }
            }
            productErrors {
                message
                field
                code
            }
        }
    }
    """


@pytest.mark.parametrize(
    "weight, expected_weight_value",
    (
        ("0", 0),
        (0, 0),
        (11.11, 11.11),
        (11, 11.0),
        ("11.11", 11.11),
        ({"value": 11.11, "unit": "kg"}, 11.11),
        ({"value": 11, "unit": "g"}, 0.011),
        ({"value": "1", "unit": "ounce"}, 0.028),
    ),
)
def test_create_product_with_weight_variable(
    weight,
    expected_weight_value,
    staff_api_client,
    category,
    permission_manage_products,
    product_type_without_variant,
    site_settings,
):
    category_id = graphene.Node.to_global_id("Category", category.pk)
    product_type_id = graphene.Node.to_global_id(
        "ProductType", product_type_without_variant.pk
    )
    variables = {
        "category": category_id,
        "productType": product_type_id,
        "name": "Test",
        "weight": weight,
    }
    response = staff_api_client.post_graphql(
        MUTATION_CREATE_PRODUCT_WITH_WEIGHT_GQL_VARIABLE,
        variables,
        permissions=[permission_manage_products],
    )
    content = get_graphql_content(response)
    result_weight = content["data"]["productCreate"]["product"]["weight"]
    assert result_weight["value"] == expected_weight_value
    assert result_weight["unit"] == site_settings.default_weight_unit.upper()


@pytest.mark.parametrize(
    "weight, expected_weight_value",
    (
        ("0", 0),
        (0, 0),
        ("11.11", 11.11),
        ("11", 11.0),
        ('"11.11"', 11.11),
        ('{value: 11.11, unit: "kg"}', 11.11),
        ('{value: 11, unit: "g"}', 0.011),
        ('{value: "1", unit: "ounce"}', 0.028),
    ),
)
def test_create_product_with_weight_input(
    weight,
    expected_weight_value,
    staff_api_client,
    category,
    permission_manage_products,
    product_type_without_variant,
    site_settings,
):
    # Because we use Scalars for Weight this test query tests only a scenario when
    # weight value is passed by directly in input
    query = f"""
    mutation createProduct(
            $productType: ID!,
            $category: ID!,
            $name: String!)
        {{
            productCreate(
                input: {{
                    category: $category,
                    productType: $productType,
                    name: $name,
                    weight: {weight}
                }})
            {{
                product {{
                    id
                    weight{{
                        value
                        unit
                    }}
                }}
                productErrors {{
                    message
                    field
                    code
                }}
            }}
        }}
    """
    category_id = graphene.Node.to_global_id("Category", category.pk)
    product_type_id = graphene.Node.to_global_id(
        "ProductType", product_type_without_variant.pk
    )
    variables = {
        "category": category_id,
        "productType": product_type_id,
        "name": "Test",
    }
    response = staff_api_client.post_graphql(
        query, variables, permissions=[permission_manage_products],
    )
    content = get_graphql_content(response)
    result_weight = content["data"]["productCreate"]["product"]["weight"]
    assert result_weight["value"] == expected_weight_value
    assert result_weight["unit"] == site_settings.default_weight_unit.upper()<|MERGE_RESOLUTION|>--- conflicted
+++ resolved
@@ -271,10 +271,23 @@
     assert product_data["name"] == product.name
 
 
-<<<<<<< HEAD
 def test_product_query_by_id_not_available_as_customer(
     user_api_client, product, channel_USD
-=======
+):
+    variables = {
+        "id": graphene.Node.to_global_id("Product", product.pk),
+        "channel": channel_USD.slug,
+    }
+    ProductChannelListing.objects.filter(product=product, channel=channel_USD).update(
+        is_published=False
+    )
+
+    response = user_api_client.post_graphql(QUERY_PRODUCT, variables=variables)
+    content = get_graphql_content(response)
+    product_data = content["data"]["product"]
+    assert product_data is None
+
+
 def test_product_query_by_id_weight_returned_in_default_unit(
     user_api_client, product, site_settings
 ):
@@ -321,10 +334,7 @@
     assert product_data["weight"]["unit"] == WeightUnits.KILOGRAM.upper()
 
 
-def test_product_query_by_slug(
-    user_api_client, product,
->>>>>>> 28ce0d5a
-):
+def test_product_query_by_slug(user_api_client, product, channel_USD):
     variables = {
         "id": graphene.Node.to_global_id("Product", product.pk),
         "channel": channel_USD.slug,
@@ -1959,42 +1969,6 @@
     assert errors[0]["message"] == "This field cannot be null."
 
 
-<<<<<<< HEAD
-=======
-def test_product_create_without_category_and_true_is_published_value(
-    staff_api_client, permission_manage_products, product_type
-):
-    query = """
-    mutation createProduct($productTypeId: ID!) {
-        productCreate(input: {
-                name: "Product",
-                basePrice: "2.5",
-                productType: $productTypeId,
-                isPublished: true
-            }) {
-            product {
-                id
-            }
-            productErrors {
-                code
-                field
-            }
-        }
-    }
-    """
-
-    product_type_id = graphene.Node.to_global_id("ProductType", product_type.pk)
-    response = staff_api_client.post_graphql(
-        query,
-        {"productTypeId": product_type_id},
-        permissions=[permission_manage_products],
-    )
-    errors = get_graphql_content(response)["data"]["productCreate"]["productErrors"]
-    assert errors[0]["field"] == "category"
-    assert errors[0]["code"] == ProductErrorCode.REQUIRED.name
-
-
->>>>>>> 28ce0d5a
 def test_product_create_with_collections_webhook(
     staff_api_client,
     permission_manage_products,
@@ -2527,49 +2501,6 @@
     assert error["code"] == ProductErrorCode.INVALID.name
 
 
-<<<<<<< HEAD
-=======
-def test_update_product_without_category_and_true_is_published_value(
-    staff_api_client, permission_manage_products, product
-):
-    query = """
-    mutation updateProduct(
-        $productId: ID!,
-        $isPublished: Boolean)
-    {
-        productUpdate(
-            id: $productId,
-            input: {
-                isPublished: $isPublished
-            })
-        {
-            product {
-                id
-            }
-            productErrors {
-                code
-                field
-            }
-        }
-    }"""
-
-    product.category = None
-    product.save()
-
-    product_id = graphene.Node.to_global_id("Product", product.id)
-    variables = {"productId": product_id, "isPublished": True}
-
-    response = staff_api_client.post_graphql(
-        query, variables, permissions=[permission_manage_products]
-    )
-
-    data = get_graphql_content(response)["data"]["productUpdate"]
-    assert data["productErrors"]
-    assert data["productErrors"][0]["field"] == "category"
-    assert data["productErrors"][0]["code"] == ProductErrorCode.REQUIRED.name
-
-
->>>>>>> 28ce0d5a
 UPDATE_PRODUCT = """
     mutation updateProduct(
         $productId: ID!,
