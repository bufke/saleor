--- conflicted
+++ resolved
@@ -344,7 +344,16 @@
         )
 
 
-<<<<<<< HEAD
+class ProductVariantQueryset(models.QuerySet):
+    def annotate_quantities(self):
+        return self.annotate(
+            quantity=Coalesce(Sum("stocks__quantity"), 0),
+            quantity_allocated=Coalesce(
+                Sum("stocks__allocations__quantity_allocated"), 0
+            ),
+        )
+
+
 class ProductChannelListing(PublishableModel):
     product = models.ForeignKey(
         Product,
@@ -370,43 +379,6 @@
     discounted_price = MoneyField(
         amount_field="discounted_price_amount", currency_field="currency"
     )
-=======
-class ProductVariantQueryset(models.QuerySet):
-    def annotate_quantities(self):
-        return self.annotate(
-            quantity=Coalesce(Sum("stocks__quantity"), 0),
-            quantity_allocated=Coalesce(
-                Sum("stocks__allocations__quantity_allocated"), 0
-            ),
-        )
-
-    def create(self, **kwargs):
-        """Create a product's variant.
-
-        After the creation update the "minimal_variant_price" of the product.
-        """
-        variant = super().create(**kwargs)
-
-        from .tasks import update_product_minimal_variant_price_task
-
-        update_product_minimal_variant_price_task.delay(variant.product_id)
-        return variant
-
-    def bulk_create(self, objs, batch_size=None, ignore_conflicts=False):
-        """Insert each of the product's variant instances into the database.
-
-        After the creation update the "minimal_variant_price" of all the products.
-        """
-        variants = super().bulk_create(
-            objs, batch_size=batch_size, ignore_conflicts=ignore_conflicts
-        )
-        product_ids = set()
-        for obj in objs:
-            product_ids.add(obj.product_id)
-        product_ids = list(product_ids)
-
-        from .tasks import update_products_minimal_variant_prices_of_catalogues_task
->>>>>>> 2ad1d3d2
 
     class Meta:
         unique_together = [["product", "channel"]]
@@ -441,6 +413,7 @@
         measurement=Weight, unit_choices=WeightUnits.CHOICES, blank=True, null=True
     )
 
+    objects = ProductVariantQueryset.as_manager()
     translated = TranslationProxy()
 
     class Meta:
