from __future__ import unicode_literals

import json
from uuid import uuid4

import pytest
from babeldjango.templatetags.babel import currencyfmt
from django.contrib.auth.models import AnonymousUser
from django.core.exceptions import ObjectDoesNotExist
from mock import MagicMock, Mock
from satchless.item import InsufficientStock

<<<<<<< HEAD
from saleor.cart import decorators, forms, utils
from saleor.cart.context_processors import cart_counter
=======
from saleor.cart import forms, utils
>>>>>>> 6be25a6c
from saleor.cart.models import Cart


@pytest.fixture()
def cart_request_factory(rf, monkeypatch):
    def create_request(user=None, token=None):
        request = rf.get('/')
        if user is None:
            request.user = AnonymousUser()
        else:
            request.user = user
        monkeypatch.setattr(request, 'get_signed_cookie',
                            Mock(return_value=token))
        return request
    return create_request


@pytest.fixture()
def opened_anonymous_cart(customer_user):
    return Cart.objects.get_or_create(user=None, status=Cart.OPEN)[0]


@pytest.fixture()
def cancelled_anonymous_cart(customer_user):
    return Cart.objects.get_or_create(user=None, status=Cart.CANCELED)[0]


@pytest.fixture()
def opened_user_cart(customer_user):
    return Cart.objects.get_or_create(user=customer_user, status=Cart.OPEN)[0]


@pytest.fixture()
def cancelled_user_cart(customer_user):
    return Cart.objects.get_or_create(user=customer_user,
                                      status=Cart.CANCELED)[0]


def test_get_or_create_anonymous_cart_from_token(opened_anonymous_cart,
                                                 cancelled_anonymous_cart,
                                                 opened_user_cart,
                                                 cancelled_user_cart):
    queryset = Cart.objects.all()
    carts = list(queryset)
    cart = utils.get_or_create_anonymous_cart_from_token(opened_anonymous_cart.token)
    assert Cart.objects.all().count() == 4
    assert cart == opened_anonymous_cart

    # test against getting closed carts
    cart = utils.get_or_create_anonymous_cart_from_token(
        cancelled_anonymous_cart.token)
    assert Cart.objects.all().count() == 5
    assert cart not in carts
    assert cart.user is None
    assert cart.status == Cart.OPEN
    cart.delete()

    # test against new token
    cart = utils.get_or_create_anonymous_cart_from_token(uuid4())
    assert Cart.objects.all().count() == 5
    assert cart not in carts
    assert cart.user is None
    assert cart.status == Cart.OPEN
    cart.delete()

    # test against getting cart assigned to user
    cart = utils.get_or_create_anonymous_cart_from_token(opened_user_cart.token)
    assert Cart.objects.all().count() == 5
    assert cart not in carts
    assert cart.user is None
    assert cart.status == Cart.OPEN
    cart.delete()


def test_get_or_create_user_cart(customer_user, opened_anonymous_cart,
                                 cancelled_anonymous_cart, opened_user_cart,
                                 cancelled_user_cart, admin_user):
    cart = utils.get_or_create_user_cart(customer_user)
    assert Cart.objects.all().count() == 4
    assert cart == opened_user_cart

    # test against getting closed carts
    Cart.objects.create(user=admin_user, status=Cart.CANCELED)
    queryset = Cart.objects.all()
    carts = list(queryset)
    cart = utils.get_or_create_user_cart(admin_user)
    assert Cart.objects.all().count() == 6
    assert cart not in carts
    assert cart.user is admin_user
    assert cart.status == Cart.OPEN
    cart.delete()


def test_get_anonymous_cart_from_token(opened_anonymous_cart,
                                       cancelled_anonymous_cart,
                                       opened_user_cart,
                                       cancelled_user_cart):
    cart = utils.get_anonymous_cart_from_token(opened_anonymous_cart.token)
    assert Cart.objects.all().count() == 4
    assert cart == opened_anonymous_cart

    # test against getting closed carts
    cart = utils.get_anonymous_cart_from_token(cancelled_anonymous_cart.token)
    assert Cart.objects.all().count() == 4
    assert cart is None

    # test against new token
    cart = utils.get_anonymous_cart_from_token(uuid4())
    assert Cart.objects.all().count() == 4
    assert cart is None

    # test against getting cart assigned to user
    cart = utils.get_anonymous_cart_from_token(opened_user_cart.token)
    assert Cart.objects.all().count() == 4
    assert cart is None


def test_get_user_cart(opened_anonymous_cart, cancelled_anonymous_cart,
                       opened_user_cart, cancelled_user_cart, admin_user,
                       customer_user):
    cart = utils.get_user_cart(customer_user)
    assert Cart.objects.all().count() == 4
    assert cart == opened_user_cart

    # test against getting closed carts
    Cart.objects.create(user=admin_user, status=Cart.CANCELED)
    queryset = Cart.objects.all()
    carts = list(queryset)
    cart = utils.get_user_cart(admin_user)
    assert Cart.objects.all().count() == 5
    assert cart is None


def test_get_or_create_cart_from_request(cart_request_factory, monkeypatch,
                                         customer_user):
    token = uuid4()
    queryset = Cart.objects.all()
    request = cart_request_factory(user=customer_user, token=token)
    user_cart = Cart(user=customer_user)
    anonymous_cart = Cart()
    mock_get_for_user = Mock(return_value=user_cart)
    mock_get_for_anonymous = Mock(return_value=anonymous_cart)
    monkeypatch.setattr('saleor.cart.utils.get_or_create_user_cart',
                        mock_get_for_user)
    monkeypatch.setattr(
        'saleor.cart.utils.get_or_create_anonymous_cart_from_token',
        mock_get_for_anonymous)
    returned_cart = utils.get_or_create_cart_from_request(request, queryset)
    mock_get_for_user.assert_called_once_with(customer_user, queryset)
    assert returned_cart == user_cart

    request = cart_request_factory(user=None, token=token)
    returned_cart = utils.get_or_create_cart_from_request(request, queryset)
    mock_get_for_anonymous.assert_called_once_with(token, queryset)
    assert returned_cart == anonymous_cart


def test_get_cart_from_request(monkeypatch, customer_user,
                               cart_request_factory):
    queryset = Cart.objects.all()
    token = uuid4()
    request = cart_request_factory(user=customer_user, token=token)
    user_cart = Cart(user=customer_user)
    mock_get_for_user = Mock(return_value=user_cart)
    monkeypatch.setattr('saleor.cart.utils.get_user_cart',
                        mock_get_for_user)
    returned_cart = utils.get_cart_from_request(request, queryset)
    mock_get_for_user.assert_called_once_with(customer_user, queryset)
    assert returned_cart == user_cart

    mock_get_for_user = Mock(return_value=None)
    monkeypatch.setattr('saleor.cart.utils.get_user_cart',
                        mock_get_for_user)
    returned_cart = utils.get_cart_from_request(request, queryset)
    mock_get_for_user.assert_called_once_with(customer_user, queryset)
    assert not Cart.objects.filter(token=returned_cart.token).exists()

    anonymous_cart = Cart()
    mock_get_for_anonymous = Mock(return_value=anonymous_cart)
    monkeypatch.setattr(
        'saleor.cart.utils.get_anonymous_cart_from_token',
        mock_get_for_anonymous)
    request = cart_request_factory(user=None, token=token)
    returned_cart = utils.get_cart_from_request(request, queryset)
    mock_get_for_user.assert_called_once_with(customer_user, queryset)
    assert returned_cart == anonymous_cart

    mock_get_for_anonymous = Mock(return_value=None)
    monkeypatch.setattr(
        'saleor.cart.utils.get_anonymous_cart_from_token',
        mock_get_for_anonymous)
    returned_cart = utils.get_cart_from_request(request, queryset)
    assert not Cart.objects.filter(token=returned_cart.token).exists()


def test_find_and_assign_anonymous_cart(opened_anonymous_cart,
                                        cancelled_anonymous_cart,
                                        opened_user_cart, cancelled_user_cart,
                                        customer_user, cart_request_factory):
    request = cart_request_factory(user=customer_user, token=None)
    anonymous_carts = Cart.objects.filter(user=None).count()
    utils.find_and_assign_anonymous_cart(request)
    assert Cart.objects.filter(user=None).count() == anonymous_carts


def test_find_and_assign_anonymous_cart_and_close_opened(customer_user,
                                                         opened_user_cart,
                                                         opened_anonymous_cart,
                                                         cart_request_factory):
    token = opened_anonymous_cart.token
    token_user = opened_user_cart.token
    request = cart_request_factory(user=customer_user, token=token)
    utils.find_and_assign_anonymous_cart(request)
    token_cart = Cart.objects.filter(token=token).first()
    user_cart = Cart.objects.filter(token=token_user).first()
    assert token_cart.user.pk == customer_user.pk
    assert token_cart.status == Cart.OPEN
    assert user_cart.status == Cart.CANCELED


def test_adding_without_checking(cart, product_in_stock):
    variant = product_in_stock.variants.get()
    cart.add(variant, 1000, check_quantity=False)
    assert len(cart) == 1


def test_adding_zero_quantity(cart, product_in_stock):
    variant = product_in_stock.variants.get()
    cart.add(variant, 0)
    assert len(cart) == 0


def test_adding_same_variant(cart, product_in_stock):
    variant = product_in_stock.variants.get()
    cart.add(variant, 1)
    cart.add(variant, 2)
    price_total = 10 * 3
    assert len(cart) == 1
    assert cart.count() == {'total_quantity': 3}
    assert cart.get_total().gross == price_total


def test_replacing_same_variant(cart, product_in_stock):
    variant = product_in_stock.variants.get()
    cart.add(variant, 1, replace=True)
    cart.add(variant, 2, replace=True)
    assert len(cart) == 1
    assert cart.count() == {'total_quantity': 2}


def test_adding_invalid_quantity(cart, product_in_stock):
    variant = product_in_stock.variants.get()
    with pytest.raises(ValueError):
        cart.add(variant, -1)


@pytest.mark.parametrize('create_line_data, get_line_data, lines_equal', [
    (None, None, True),
    ({'gift-wrap': True}, None, False),
    ({'gift-wrap': True}, {'gift-wrap': True}, True)
])
def test_getting_line(create_line_data, get_line_data, lines_equal,
                      cart, product_in_stock):
    variant = product_in_stock.variants.get()
    assert cart.get_line(variant) is None
    line = cart.create_line(variant, 1, create_line_data)
    fetched_line = cart.get_line(variant, data=get_line_data)
    lines_are_equal = fetched_line == line
    assert lines_equal is lines_are_equal


def test_change_status(cart):
    with pytest.raises(ValueError):
        cart.change_status('spanish inquisition')

    cart.change_status(Cart.OPEN)
    assert cart.status == Cart.OPEN
    cart.change_status(Cart.CANCELED)
    assert cart.status == Cart.CANCELED


def test_shipping_detection(cart, product_in_stock):
    variant = product_in_stock.variants.get()
    assert not cart.is_shipping_required()
    cart.add(variant, 1, replace=True)
    assert cart.is_shipping_required()


def test_cart_counter(monkeypatch):
    monkeypatch.setattr('saleor.cart.context_processors.get_cart_from_request',
                        Mock(return_value=Mock(quantity=4)))
    ret = cart_counter(Mock())
    assert ret == {'cart_counter': 4}


def test_get_product_variants_and_prices():
    variant = Mock(product_id=1, id=1)
    cart = MagicMock(spec=Cart)
    cart.lines.all.return_value = [
        Mock(quantity=1, variant=variant,
             get_price_per_item=Mock(return_value=10))]
    variants = list(utils.get_product_variants_and_prices(cart, variant))
    assert variants == [(variant, 10)]


def test_contains_unavailable_variants():
    missing_variant = Mock(
        check_quantity=Mock(side_effect=InsufficientStock('')))
    cart = MagicMock()
    cart.lines.all.return_value = [Mock(variant=missing_variant)]
    assert utils.contains_unavailable_variants(cart)

    variant = Mock(check_quantity=Mock())
    cart.lines.all.return_value = [Mock(variant=variant)]
    assert not utils.contains_unavailable_variants(cart)


def test_remove_unavailable_variants(cart, product_in_stock):
    variant = product_in_stock.variants.get()
    cart.add(variant, 1)
    variant.stock.update(quantity=0)
    utils.remove_unavailable_variants(cart)
    assert len(cart) == 0


def test_check_product_availability_and_warn(
        monkeypatch, cart, product_in_stock):
    variant = product_in_stock.variants.get()
    cart.add(variant, 1)
    monkeypatch.setattr('django.contrib.messages.warning',
                        Mock(warning=Mock()))
    monkeypatch.setattr('saleor.cart.utils.contains_unavailable_variants',
                        Mock(return_value=False))

    utils.check_product_availability_and_warn(MagicMock(), cart)
    assert len(cart) == 1

    monkeypatch.setattr('saleor.cart.utils.contains_unavailable_variants',
                        Mock(return_value=True))
    monkeypatch.setattr('saleor.cart.utils.remove_unavailable_variants',
                        lambda c: c.add(variant, 0, replace=True))

    utils.check_product_availability_and_warn(MagicMock(), cart)
    assert len(cart) == 0


def test_add_to_cart_form():
    cart_lines = []
    cart = Mock(add=lambda variant, quantity: cart_lines.append(variant),
                get_line=Mock(return_value=Mock(quantity=1)))
    data = {'quantity': 1}
    form = forms.AddToCartForm(data=data, cart=cart, product=Mock())

    product_variant = Mock(check_quantity=Mock(return_value=None))
    form.get_variant = Mock(return_value=product_variant)

    assert form.is_valid()
    form.save()
    assert cart_lines == [product_variant]

    with pytest.raises(NotImplementedError):
        data = {'quantity': 1}
        form = forms.AddToCartForm(data=data, cart=cart, product=Mock())
        form.is_valid()


def test_form_when_variant_does_not_exist():
    cart_lines = []
    cart = Mock(add=lambda variant, quantity: cart_lines.append(Mock()),
                get_line=Mock(return_value=Mock(quantity=1)))

    form = forms.AddToCartForm(data={'quantity': 1}, cart=cart, product=Mock())
    form.get_variant = Mock(side_effect=ObjectDoesNotExist)
    assert not form.is_valid()


def test_add_to_cart_form_when_empty_stock():
    cart_lines = []
    cart = Mock(add=lambda variant, quantity: cart_lines.append(Mock()),
                get_line=Mock(return_value=Mock(quantity=1)))

    form = forms.AddToCartForm(data={'quantity': 1}, cart=cart, product=Mock())
    exception_mock = InsufficientStock(
        Mock(get_stock_quantity=Mock(return_value=1)))
    product_variant = Mock(check_quantity=Mock(side_effect=exception_mock))
    form.get_variant = Mock(return_value=product_variant)
    assert not form.is_valid()


def test_add_to_cart_form_when_insufficient_stock():
    cart_lines = []
    cart = Mock(add=lambda variant, quantity: cart_lines.append(variant),
                get_line=Mock(return_value=Mock(quantity=1)))

    form = forms.AddToCartForm(data={'quantity': 1}, cart=cart, product=Mock())
    exception_mock = InsufficientStock(
        Mock(get_stock_quantity=Mock(return_value=4)))
    product_variant = Mock(check_quantity=Mock(side_effect=exception_mock))
    form.get_variant = Mock(return_value=product_variant)
    assert not form.is_valid()


def test_replace_cart_line_form(cart, product_in_stock):
    variant = product_in_stock.variants.get()
    initial_quantity = 1
    replaced_quantity = 4

    cart.add(variant, initial_quantity)
    data = {'quantity': replaced_quantity}
    form = forms.ReplaceCartLineForm(data=data, cart=cart, variant=variant)
    assert form.is_valid()
    form.save()
    assert cart.quantity == replaced_quantity


def test_replace_cartline_form_when_insufficient_stock(
        monkeypatch, cart, product_in_stock):
    variant = product_in_stock.variants.get()
    initial_quantity = 1
    replaced_quantity = 4

    cart.add(variant, initial_quantity)
    exception_mock = InsufficientStock(
        Mock(get_stock_quantity=Mock(return_value=2)))
    monkeypatch.setattr('saleor.product.models.ProductVariant.check_quantity',
                        Mock(side_effect=exception_mock))
    data = {'quantity': replaced_quantity}
    form = forms.ReplaceCartLineForm(data=data, cart=cart, variant=variant)
    assert not form.is_valid()
    with pytest.raises(KeyError):
        form.save()
    assert cart.quantity == initial_quantity


def test_view_empty_cart(client, request_cart):
    response = client.get('/cart/')
    assert response.status_code == 200


def test_view_cart(client, product_in_stock, request_cart):
    variant = product_in_stock.variants.get()
    request_cart.add(variant, 1)
    response = client.get('/cart/')
    assert response.status_code == 200


def test_view_update_cart_quantity(client, product_in_stock, request_cart):
    variant = product_in_stock.variants.get()
    request_cart.add(variant, 1)
    response = client.post(
        '/cart/update/%s/' % (variant.pk,),
        {'quantity': 3},
        HTTP_X_REQUESTED_WITH='XMLHttpRequest')
    assert response.status_code == 200
    assert request_cart.quantity == 3


def test_view_invalid_update_cart(client, product_in_stock, request_cart):
    variant = product_in_stock.variants.get()
    request_cart.add(variant, 1)
    response = client.post(
        '/cart/update/%s/' % (variant.pk,),
        {},
        HTTP_X_REQUESTED_WITH='XMLHttpRequest')
    resp_decoded = json.loads(response.content.decode('utf-8'))
    assert response.status_code == 400
    assert 'error' in resp_decoded.keys()
    assert request_cart.quantity == 1


def test_cart_page_without_openexchagerates(
        client, product_in_stock, request_cart, settings):
    settings.OPENEXCHANGERATES_API_KEY = None
    variant = product_in_stock.variants.get()
    request_cart.add(variant, 1)
    response = client.get('/cart/')
    context = response.context
    assert context['local_cart_total'] is None


def test_cart_page_with_openexchagerates(
        client, monkeypatch, product_in_stock, request_cart, settings):
    settings.DEFAULT_CURRENCY = 'USD'
    settings.DEFAULT_COUNTRY = 'PL'
    settings.OPENEXCHANGERATES_API_KEY = 'fake-key'
    variant = product_in_stock.variants.get()
    request_cart.add(variant, 1)
    response = client.get('/cart/')
    context = response.context
    assert context['local_cart_total'] is None
    monkeypatch.setattr(
        'django_prices_openexchangerates.models.get_rates',
        lambda c: {'PLN': Mock(rate=2)})
    response = client.get('/cart/')
    context = response.context
    assert context['local_cart_total'].currency == 'PLN'


def test_cart_summary_page(client, product_in_stock, request_cart):
    variant = product_in_stock.variants.get()
    request_cart.add(variant, 1)
    response = client.get('/cart/summary/')
    assert response.status_code == 200
    content = response.context
    assert content['quantity'] == request_cart.quantity
    cart_total = request_cart.get_total()
    assert content['total'] == currencyfmt(
        cart_total.gross, cart_total.currency)
    assert len(content['lines']) == 1
    cart_line = content['lines'][0]
    assert cart_line['variant'] == variant.name
    assert cart_line['quantity'] == 1


def test_cart_summary_page_empty_cart(client, request_cart):
    response = client.get('/cart/summary/')
    assert response.status_code == 200
    data = response.context
    assert data['quantity'] == 0<|MERGE_RESOLUTION|>--- conflicted
+++ resolved
@@ -8,14 +8,11 @@
 from django.contrib.auth.models import AnonymousUser
 from django.core.exceptions import ObjectDoesNotExist
 from mock import MagicMock, Mock
+
+from saleor.cart.context_processors import cart_counter
 from satchless.item import InsufficientStock
 
-<<<<<<< HEAD
-from saleor.cart import decorators, forms, utils
-from saleor.cart.context_processors import cart_counter
-=======
 from saleor.cart import forms, utils
->>>>>>> 6be25a6c
 from saleor.cart.models import Cart
 
 
